{
  "files": [
    "README.md"
  ],
  "imageSize": 100,
  "commit": false,
  "contributors": [
    {
      "login": "gllmflndn",
      "name": "Guillaume",
      "avatar_url": "https://avatars0.githubusercontent.com/u/5950855?v=4",
      "profile": "https://github.com/gllmflndn",
      "contributions": [
        "code",
        "design",
        "doc",
        "example",
        "ideas",
        "infra",
        "maintenance",
        "question",
        "review",
        "test"
      ]
    },
    {
      "login": "Remi-Gau",
      "name": "Remi Gau",
      "avatar_url": "https://avatars3.githubusercontent.com/u/6961185?v=4",
      "profile": "https://remi-gau.github.io/",
      "contributions": [
        "code",
        "design",
        "doc",
        "example",
        "ideas",
        "maintenance",
        "question",
        "review",
        "test"
      ]
    },
    {
      "login": "apjanke",
      "name": "Andrew Janke",
      "avatar_url": "https://avatars2.githubusercontent.com/u/2618447?v=4",
      "profile": "http://apjanke.net",
      "contributions": [
        "code",
        "design",
        "doc",
        "ideas",
        "review",
        "infra"
      ]
    },
    {
      "login": "tanguyduval",
      "name": "tanguyduval",
      "avatar_url": "https://avatars1.githubusercontent.com/u/7785316?v=4",
      "profile": "https://github.com/tanguyduval",
      "contributions": [
        "code",
        "doc",
        "ideas"
      ]
    },
    {
      "login": "robertoostenveld",
      "name": "Robert Oostenveld",
      "avatar_url": "https://avatars1.githubusercontent.com/u/899043?v=4",
      "profile": "https://github.com/robertoostenveld",
      "contributions": [
        "code",
        "doc",
        "ideas",
        "review"
      ]
    },
    {
      "login": "cMadan",
      "name": "Christopher Madan",
      "avatar_url": "https://avatars0.githubusercontent.com/u/6385051?v=4",
      "profile": "http://www.cmadan.com",
      "contributions": [
        "content"
      ]
    },
    {
      "login": "guiomar",
      "name": "Julia Guiomar Niso Galán",
      "avatar_url": "https://avatars1.githubusercontent.com/u/4451818?v=4",
      "profile": "http://guiomarniso.com",
      "contributions": [
        "review"
      ]
    },
    {
      "login": "mslw",
      "name": "Michał Szczepanik",
      "avatar_url": "https://avatars1.githubusercontent.com/u/11985212?v=4",
      "profile": "https://github.com/mslw",
      "contributions": [
        "infra",
        "ideas",
        "code"
      ]
    },
    {
      "login": "HenkMutsaerts",
      "name": "Henk Mutsaerts",
      "avatar_url": "https://avatars.githubusercontent.com/u/27774254?v=4",
      "profile": "http://www.ExploreASL.org",
      "contributions": [
        "code",
        "ideas"
      ]
    },
    {
      "login": "nbeliy",
      "name": "Nikita Beliy",
      "avatar_url": "https://avatars.githubusercontent.com/u/44231332?v=4",
      "profile": "https://github.com/nbeliy",
      "contributions": [
        "code",
        "ideas",
        "review"
      ]
    },
    {
      "login": "mnoergaard",
      "name": "Martin Norgaard",
      "avatar_url": "https://avatars.githubusercontent.com/u/12412821?v=4",
      "profile": "https://profiles.stanford.edu/martin-noergaard",
      "contributions": [
        "bug",
        "ideas"
      ]
    },
    {
      "login": "CPernet",
      "name": "Cyril Pernet",
      "avatar_url": "https://avatars.githubusercontent.com/u/4772878?v=4",
      "profile": "https://cpernet.github.io/",
      "contributions": [
        "code",
        "ideas"
      ]
    },
    {
      "login": "ChristophePhillips",
      "name": "Christophe Phillips",
      "avatar_url": "https://avatars.githubusercontent.com/u/2011934?v=4",
      "profile": "http://www.giga.uliege.be",
      "contributions": [
        "ideas"
      ]
    },
    {
      "login": "CerenB",
      "name": "CerenB",
      "avatar_url": "https://avatars.githubusercontent.com/u/10451654?v=4",
      "profile": "https://github.com/CerenB",
      "contributions": [
        "review"
      ]
    },
    {
      "login": "marcobarilari",
      "name": "marcobarilari",
      "avatar_url": "https://avatars.githubusercontent.com/u/38101692?v=4",
      "profile": "http://cpplab.be",
      "contributions": [
        "review"
      ]
    },
    {
      "login": "mwmaclean",
      "name": "Michèle MacLean",
      "avatar_url": "https://avatars.githubusercontent.com/u/54547865?v=4",
      "profile": "https://github.com/mwmaclean",
      "contributions": [
        "bug"
      ]
    },
    {
      "login": "JeanneCaronGuyon",
      "name": "Jeanne Caron-Guyon",
      "avatar_url": "https://avatars.githubusercontent.com/u/8718798?v=4",
      "profile": "https://github.com/JeanneCaronGuyon",
      "contributions": [
        "ideas"
      ]
    },
    {
      "login": "rotemb9",
      "name": "Rotem Botvinik-Nezer",
      "avatar_url": "https://avatars.githubusercontent.com/u/18393230?v=4",
      "profile": "https://github.com/rotemb9",
      "contributions": [
        "ideas"
      ]
    },
    {
      "login": "iqrashahzad14",
      "name": "Iqra Shahzad",
      "avatar_url": "https://avatars.githubusercontent.com/u/75671348?v=4",
      "profile": "https://github.com/iqrashahzad14",
      "contributions": [
        "review"
      ]
    },
    {
      "login": "DanielaMariaPinzon",
      "name": "DanielaMariaPinzon",
      "avatar_url": "https://avatars.githubusercontent.com/u/83370287?v=4",
      "profile": "https://github.com/DanielaMariaPinzon",
      "contributions": [
        "bug"
      ]
    },
    {
      "login": "JeanLucAnton",
      "name": "JeanLucAnton",
      "avatar_url": "https://avatars.githubusercontent.com/u/78919321?v=4",
      "profile": "https://github.com/JeanLucAnton",
      "contributions": [
        "bug"
      ]
    },
    {
      "login": "avanaudenhaege",
      "name": "avanaudenhaege",
      "avatar_url": "https://avatars.githubusercontent.com/u/75271651?v=4",
      "profile": "https://github.com/avanaudenhaege",
      "contributions": [
        "bug"
      ]
<<<<<<< HEAD
=======
    },
    {
      "login": "coxroy",
      "name": "coxroy",
      "avatar_url": "https://avatars.githubusercontent.com/u/26691793?v=4",
      "profile": "https://github.com/coxroy",
      "contributions": [
        "bug",
        "ideas",
        "userTesting"
      ]
>>>>>>> 7d76945d
    }
  ],
  "contributorsPerLine": 7,
  "projectName": "bids-matlab",
  "projectOwner": "bids-standard",
  "repoType": "github",
  "repoHost": "https://github.com",
  "skipCi": true,
  "commitConvention": "angular",
  "commitType": "docs"
}<|MERGE_RESOLUTION|>--- conflicted
+++ resolved
@@ -236,8 +236,6 @@
       "contributions": [
         "bug"
       ]
-<<<<<<< HEAD
-=======
     },
     {
       "login": "coxroy",
@@ -249,7 +247,6 @@
         "ideas",
         "userTesting"
       ]
->>>>>>> 7d76945d
     }
   ],
   "contributorsPerLine": 7,
