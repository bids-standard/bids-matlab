{
  "files": [
    "README.md"
  ],
  "imageSize": 100,
  "commit": false,
  "contributors": [
    {
      "login": "gllmflndn",
      "name": "Guillaume",
      "avatar_url": "https://avatars0.githubusercontent.com/u/5950855?v=4",
      "profile": "https://github.com/gllmflndn",
      "contributions": [
        "code",
        "design",
        "doc",
        "example",
        "ideas",
        "infra",
        "maintenance",
        "question",
        "review",
        "test"
      ]
    },
    {
      "login": "Remi-Gau",
      "name": "Remi Gau",
      "avatar_url": "https://avatars3.githubusercontent.com/u/6961185?v=4",
      "profile": "https://remi-gau.github.io/",
      "contributions": [
        "code",
        "design",
        "doc",
        "example",
        "ideas",
        "maintenance",
        "question",
        "review",
        "test"
      ]
    },
    {
      "login": "apjanke",
      "name": "Andrew Janke",
      "avatar_url": "https://avatars2.githubusercontent.com/u/2618447?v=4",
      "profile": "http://apjanke.net",
      "contributions": [
        "code",
        "design",
        "doc",
        "ideas",
        "review",
        "infra"
      ]
    },
    {
      "login": "tanguyduval",
      "name": "tanguyduval",
      "avatar_url": "https://avatars1.githubusercontent.com/u/7785316?v=4",
      "profile": "https://github.com/tanguyduval",
      "contributions": [
        "code",
        "doc",
        "ideas"
      ]
    },
    {
      "login": "robertoostenveld",
      "name": "Robert Oostenveld",
      "avatar_url": "https://avatars1.githubusercontent.com/u/899043?v=4",
      "profile": "https://github.com/robertoostenveld",
      "contributions": [
        "code",
        "doc",
        "ideas",
        "review"
      ]
    },
    {
      "login": "cMadan",
      "name": "Christopher Madan",
      "avatar_url": "https://avatars0.githubusercontent.com/u/6385051?v=4",
      "profile": "http://www.cmadan.com",
      "contributions": [
        "content"
      ]
    },
    {
      "login": "guiomar",
      "name": "Julia Guiomar Niso Galán",
      "avatar_url": "https://avatars1.githubusercontent.com/u/4451818?v=4",
      "profile": "http://guiomarniso.com",
      "contributions": [
        "review"
      ]
    },
    {
      "login": "mslw",
      "name": "Michał Szczepanik",
      "avatar_url": "https://avatars1.githubusercontent.com/u/11985212?v=4",
      "profile": "https://github.com/mslw",
      "contributions": [
        "infra",
        "ideas",
        "code"
      ]
    },
    {
      "login": "HenkMutsaerts",
      "name": "Henk Mutsaerts",
      "avatar_url": "https://avatars.githubusercontent.com/u/27774254?v=4",
      "profile": "http://www.ExploreASL.org",
      "contributions": [
        "code",
        "ideas"
      ]
    },
    {
      "login": "nbeliy",
      "name": "Nikita Beliy",
      "avatar_url": "https://avatars.githubusercontent.com/u/44231332?v=4",
      "profile": "https://github.com/nbeliy",
      "contributions": [
        "code",
        "ideas",
        "review"
      ]
    },
    {
      "login": "mnoergaard",
      "name": "Martin Norgaard",
      "avatar_url": "https://avatars.githubusercontent.com/u/12412821?v=4",
      "profile": "https://profiles.stanford.edu/martin-noergaard",
      "contributions": [
        "bug",
<<<<<<< HEAD
=======
        "ideas"
      ]
    },
    {
      "login": "CPernet",
      "name": "Cyril Pernet",
      "avatar_url": "https://avatars.githubusercontent.com/u/4772878?v=4",
      "profile": "https://cpernet.github.io/",
      "contributions": [
        "code",
>>>>>>> f15c8268
        "ideas"
      ]
    }
  ],
  "contributorsPerLine": 7,
  "projectName": "bids-matlab",
  "projectOwner": "bids-standard",
  "repoType": "github",
  "repoHost": "https://github.com",
  "skipCi": true
}<|MERGE_RESOLUTION|>--- conflicted
+++ resolved
@@ -134,8 +134,6 @@
       "profile": "https://profiles.stanford.edu/martin-noergaard",
       "contributions": [
         "bug",
-<<<<<<< HEAD
-=======
         "ideas"
       ]
     },
@@ -146,7 +144,6 @@
       "profile": "https://cpernet.github.io/",
       "contributions": [
         "code",
->>>>>>> f15c8268
         "ideas"
       ]
     }
