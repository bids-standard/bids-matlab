# BIDS for MATLAB / Octave
[![Build Status](https://travis-ci.com/bids-standard/bids-matlab.svg?branch=master)](https://travis-ci.com/bids-standard/bids-matlab)
[![Binder](https://mybinder.org/badge_logo.svg)](https://mybinder.org/v2/gh/bids-standard/bids-matlab/master?filepath=examples/tutorial.ipynb)

This repository aims at centralising MATLAB/Octave tools to interact with datasets conforming to the BIDS (Brain Imaging Data Structure) format.

For more information about BIDS, visit https://bids.neuroimaging.io/.

See also [PyBIDS](https://github.com/bids-standard/pybids) for Python and the [BIDS Starter Kit](https://github.com/bids-standard/bids-starter-kit).

## Installation

Download this repository and add it to your MATLAB/Octave path.

```Matlab
unzip('https://github.com/bids-standard/bids-matlab/archive/master.zip');
addpath('bids-matlab-master');
```
If your version of MATLAB/Octave does not support JSON natively, please also install [SPM12](https://www.fil.ion.ucl.ac.uk/spm/software/spm12/) or [JSONio](https://github.com/gllmflndn/JSONio).

## Usage

```Matlab
BIDS = bids.layout('/home/data/ds000117');
bids.query(BIDS, 'subjects')
```

A [tutorial](https://github.com/bids-standard/bids-matlab/blob/master/examples/tutorial.ipynb) is available as a Jupyter Notebook and can be run interactively via [Binder](https://mybinder.org/v2/gh/bids-standard/bids-matlab/master?filepath=examples/tutorial.ipynb).

## Implementation

Starting point was `spm_BIDS.m` from [SPM12](https://github.com/spm/spm12) ([documentation](https://en.wikibooks.org/wiki/SPM/BIDS#BIDS_parser_and_queries)) reformatted in a `+bids` package with dependencies to other SPM functions removed.

### Technical representation of the BIDS layout

The BIDS layout is represented as an object/structure with the following fields:

```
BIDS.description  % from dataset_description.json
BIDS.participants % from participants.tsv
BIDS.sessions     % from sessions.tsv, array of Nsubjects x 1
BIDS.scans        % from scans.tsv, array of (Nsubjects*Nsessions) x 1
BIDS.subses       % data for each modality in each subject and (optionally) sesssion
```

The field `participants` represents the participants.tsv details.

The field `sessions` has (conceptually) the same size as `participants`, although differently represented. It represents the session.tsv details for each subject.

<<<<<<< HEAD
I propose to rename `subjects` to `subses`, since it corresponds to subjects _and_ sessions. Every `subses` has the modalities (anat, func, eeg, etc.) as structure arrays, where each array corresponds to one data file. For example

```
>> BIDS.subses(1)
=======
The field `scans` has the same size as `subses`. It represents the scans.tsv details for each subject and session.

The field `subses` represents the data files in all subjects _and_ optionally in all sessions. Every `subses` has the modalities (anat, func, eeg, etc) as structure arrays, where each array corresponds to one data file. For example

```
>> BIDS.aubses(1)
>>>>>>> 2ed081af
ans =
  struct with fields:

       name: 'sub-01'
    session: 'ses-01'
       path: '/Users/roboos/tmp/bids-examples/synthetic/sub-01/ses-01'
       anat: [1×1 struct]
       func: [8×1 struct]
       fmap: [0×0 struct]
        beh: [0×0 struct]
        dwi: [0×0 struct]
        eeg: [0×0 struct]
        meg: [0×0 struct]
       ieeg: [0×0 struct]
        pet: [0×0 struct]
```

### User interface

Users are not meant to directly interface with the BIDS layout object/structure, but rather use the `query` function. In general that works like

```
BIDS.query(layout, 'item') returns a complete list of the specific items
BIDS.query(layout, 'item', ...) allows additional key-val pairs for selection
```

#### Querying for arrays of strings

```
BIDS.query(layout, 'subjects') returns an array of strings like {'01', '02', ...}
BIDS.query(layout, 'sessions') returns an array of strings
BIDS.query(layout, 'modalities') returns an array of strings, like {'eeg', 'anat'}
BIDS.query(layout, 'types') returns an array of strings, like {'eeg', 'T1w', 'T2w'}
BIDS.query(layout, 'tasks') returns an array of strings
BIDS.query(layout, 'runs') returns an array of strings
```

For subjects, sessions and modalities the information can come from the directory structure. For tasks and runs the information has to come from the `key-value` entities in the file names. The same could also be used for subjects ('sub-xxx') and sessions ('ses-xxx'), which are in the file name, but the modalities are not as key-value pairs in the file name.

I propose that when you specify

```
BIDS.query(layout, 'subjects') returns an array of strings, like {'01', '02', ...}
```

it comes from the directory names, and if you specify

```
BIDS.query(layout, 'subs') returns an array of strings, like {'01', '02', ...}
```

it comes from the 'key-value' entities in the file names. This can be generalised such that `acqs`, `procs`, `dirs` and any [entity](https://bids-specification.readthedocs.io/en/stable/99-appendices/04-entity-table.html) appended with an `s` can be processed. A general implementation also supports future or custom entities (e.g. from non-merged BEPs).

That design choice result in the general use as

```
BIDS.query(layout, entity) returns an array of strings
```

where entity is a string with an `s` appended that matches one of the key-value pairs in the file names. The subjects, sessions, modalities and types remain as explicit queries.

#### Querying for data

The following returns a list of _data_ file names. This excludes the files that come along with the data files, such as the electrodes, channels, photos. For multi-file formats, like BrainVision, it returns only one file name per dataset. For directory based formats, like CTF, it returns the directory name.

```
BIDS.query(layout, 'data') returns an array of strings
```

All other queries of metadata should return an array that is the same size as the array of data files.

#### Querying for different types of metadata

The following returns the content of the JSON files that correspond to the data files (see above). In principle it could also return a list of strings with the file names of the JSON files.

```
BIDS.query(layout, 'metadata') returns an array of structures
```

The following returns for example electrode information for each data file (see above). In principle it could also return a list of strings with the file names of the TSV files.

```
BIDS.query(layout, 'electrodes') returns an array of structures
```

In the latter, the electrodes might be replicated if multiple runs were done. Also if you have data with EEG and anatomical MRI, and you did not specify a filter on the query, this should return a cell-array with empty cells for the entries corresponding to anatomical data.

This strategy could support the following, where for each type `xxx` the list that is returned corresponds to the (name or content) of the `basename_xxx.ext` that goes with the data file.

```
BIDS.query(layout, 'xxx')
BIDS.query(layout, 'bval')
BIDS.query(layout, 'bvec')
BIDS.query(layout, 'channels')
BIDS.query(layout, 'electrodes')
BIDS.query(layout, 'headshape')
BIDS.query(layout, 'coordsys')
BIDS.query(layout, 'photos')
```

This can be implemented in a generic way, to allow for future sidecar files to be automatically supported.<|MERGE_RESOLUTION|>--- conflicted
+++ resolved
@@ -47,19 +47,10 @@
 
 The field `sessions` has (conceptually) the same size as `participants`, although differently represented. It represents the session.tsv details for each subject.
 
-<<<<<<< HEAD
-I propose to rename `subjects` to `subses`, since it corresponds to subjects _and_ sessions. Every `subses` has the modalities (anat, func, eeg, etc.) as structure arrays, where each array corresponds to one data file. For example
+The field `subses` corresponds to subjects _and_ sessions. Every `subses` has the modalities (anat, func, eeg, etc.) as structure arrays, where each array corresponds to one data file. For example
 
 ```
 >> BIDS.subses(1)
-=======
-The field `scans` has the same size as `subses`. It represents the scans.tsv details for each subject and session.
-
-The field `subses` represents the data files in all subjects _and_ optionally in all sessions. Every `subses` has the modalities (anat, func, eeg, etc) as structure arrays, where each array corresponds to one data file. For example
-
-```
->> BIDS.aubses(1)
->>>>>>> 2ed081af
 ans =
   struct with fields:
 
