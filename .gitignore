--- conflicted
+++ resolved
@@ -71,13 +71,9 @@
 # Simulink cache files
 *.slxc
 
-<<<<<<< HEAD
 # Octave session info
 octave-workspace
-=======
-MoAEpilot.zip
 
 # javascript
 node_modules/*
-yarn.lock
->>>>>>> 91324691
+yarn.lock