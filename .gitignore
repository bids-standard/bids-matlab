--- conflicted
+++ resolved
@@ -2,19 +2,14 @@
 
 tmp*
 
+*.zip*
+*.jpg
+
 examples/brainstorm
 examples/MoAEpilot
 
-<<<<<<< HEAD
-MoAEpilot.zip
-=======
-
-*.zip*
-*.jpg
-
 # virtual env
 env/*
->>>>>>> 0282038e
 
 # other bids repos
 bids-specification/*
