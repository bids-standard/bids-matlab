---
# .readthedocs.yml
# Read the Docs configuration file
# See https://docs.readthedocs.io/en/stable/config-file/v2.html for details

# Required
version: 2

build:
  os: ubuntu-22.04
  tools:
    python: '3.12'

# Build documentation in the docs/ directory with Sphinx
sphinx:
  configuration: docs/source/conf.py
  builder: html
  fail_on_warning: false

# Build documentation with MkDocs
#mkdocs:
#  configuration: mkdocs.yml

# Optionally build your docs in additional formats such as PDF
formats:
- pdf

# Optionally set the version of Python and requirements required to build your docs
python:
<<<<<<< HEAD
  version: '3.8'
=======
>>>>>>> 4dc20a33
  install:
  - requirements: requirements.txt<|MERGE_RESOLUTION|>--- conflicted
+++ resolved
@@ -27,9 +27,5 @@
 
 # Optionally set the version of Python and requirements required to build your docs
 python:
-<<<<<<< HEAD
-  version: '3.8'
-=======
->>>>>>> 4dc20a33
   install:
   - requirements: requirements.txt