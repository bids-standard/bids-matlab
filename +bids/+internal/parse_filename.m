function p = parse_filename(filename, fields)
  %
  % Split a filename into its building constituents
  %
  % USAGE::
  %
  %   p = bids.internal.parse_filename(filename, fields)
  %
  % :param filename: fielname to parse that follows the pattern
  %                  ``sub-label[_entity-label]*_suffix.extension``
  % :type  filename: string
  % :param fields:   cell of strings of the entities to use for parsing
  % :type  fields:   cell
  %
  % Example:
  %
  %   filename = '../sub-16/anat/sub-16_ses-mri_run-1_acq-hd_T1w.nii.gz';
  %
  %   bids.internal.parse_filename(filename)
  %
  %   ans =
  %
  %   struct with fields:
  %
  %     'filename', 'sub-16_ses-mri_run-1_acq-hd_T1w.nii.gz', ...
  %     'suffix', 'T1w', ...
  %     'ext', '.nii.gz', ...
  %     'entities', struct('sub', '16', ...
  %                        'ses', 'mri', ...
  %                        'run', '1', ...
  %                        'acq', 'hd');
  %
  %
  % (C) Copyright 2011-2018 Guillaume Flandin, Wellcome Centre for Human Neuroimaging
  % (C) Copyright 2018 BIDS-MATLAB developers

  fields_order = {'filename', 'ext', 'suffix', 'entities', 'prefix'};

  filename = bids.internal.file_utils(filename, 'filename');

  % -Identify all the BIDS entity-label pairs present in the filename (delimited by "_")
  [parts, dummy] = regexp(filename, '(?:_)+', 'split', 'match'); %#ok<ASGLU>
  p.filename = filename;

  % -Identify the suffix and extension of this file
  [p.suffix, p.ext] = strtok(parts{end}, '.');

  % -Separate the entity from the label for each pair identified above
  for i = 1:numel(parts) - 1
    [d, dummy] = regexp(parts{i}, '(?:\-)+', 'split', 'match'); %#ok<ASGLU>
    p.entities.(d{1}) = d{2};
  end

  % identidy an eventual prefix to the file
  % and amends the sub entity accordingly
  p.prefix = '';

  if strfind(parts{1}, 'sub-')

    tmp = regexp(parts{1}, '(sub-)', 'split');
    p.prefix = tmp{1};

    if ~isempty(p.prefix)
<<<<<<< HEAD

      p.entities.sub = p.entities.([p.prefix 'sub']);
      p.entities = rmfield(p.entities, [p.prefix 'sub']);

      % reorder entities so that the 'sub' entity stays on top
      entity_order = fieldnames(p.entities);
      entity_order = entity_order([end, 1:end - 1]);
      p.entities = orderfields(p.entities, entity_order);

=======
      entities = fieldnames(p.entities);
      p.entities.sub = p.entities.([p.prefix 'sub']);
      p.entities = rmfield(p.entities, [p.prefix 'sub']);
      % reorder entities to make sure that sub is the first one
      entities{1} = 'sub';
      p.entities = orderfields(p.entities, entities);
>>>>>>> f7ea16c9
    end

  end

  % Extra fields can be added to the structure and ordered specifically.
  if nargin == 2
    for i = 1:numel(fields)
      p.entities = bids.internal.add_missing_field(p.entities, fields{i});
    end
    try
      p = orderfields(p, fields_order);
      p.entities = orderfields(p.entities, fields);
    catch
      warning('bidsMatlab:noMatchingTemplate', ...
              'Ignoring file %s not matching template.', filename);
      p = struct([]);
    end
  end

end<|MERGE_RESOLUTION|>--- conflicted
+++ resolved
@@ -61,7 +61,6 @@
     p.prefix = tmp{1};
 
     if ~isempty(p.prefix)
-<<<<<<< HEAD
 
       p.entities.sub = p.entities.([p.prefix 'sub']);
       p.entities = rmfield(p.entities, [p.prefix 'sub']);
@@ -71,14 +70,6 @@
       entity_order = entity_order([end, 1:end - 1]);
       p.entities = orderfields(p.entities, entity_order);
 
-=======
-      entities = fieldnames(p.entities);
-      p.entities.sub = p.entities.([p.prefix 'sub']);
-      p.entities = rmfield(p.entities, [p.prefix 'sub']);
-      % reorder entities to make sure that sub is the first one
-      entities{1} = 'sub';
-      p.entities = orderfields(p.entities, entities);
->>>>>>> f7ea16c9
     end
 
   end
