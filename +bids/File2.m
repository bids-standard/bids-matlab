--- conflicted
+++ resolved
@@ -18,13 +18,9 @@
 
   properties (SetAccess = private)
     changed = false
-<<<<<<< HEAD
-    verbose
-    tolerant
-=======
     tolerant = true
     verbose = false
->>>>>>> 06903bec
+
   end
 
   methods
@@ -35,13 +31,8 @@
 
       args.addRequired('input_file', charOrStruct);
       args.addParameter('use_schema', false, @islogical);
-<<<<<<< HEAD
-      args.addParameter('tolerant', true, @islogical);
-      args.addParameter('verbose', true, @islogical);
-=======
       args.addParameter('tolerant', obj.tolerant, @islogical);
       args.addParameter('verbose', obj.verbose, @islogical);
->>>>>>> 06903bec
 
       args.parse(varargin{:});
 
@@ -113,12 +104,9 @@
 
       obj.validate_prefix(prefix);
       obj.prefix = prefix;
-<<<<<<< HEAD
       obj.changed = true; %#ok<*MCSUP>
-=======
-      obj.changed = true;
-
->>>>>>> 06903bec
+
+
     end
 
     function obj = set.extension(obj, extension)
@@ -194,11 +182,8 @@
     end
 
     function obj = update(obj)
-<<<<<<< HEAD
-      filename = obj.prefix; %#ok<*PROP>
-=======
+
       fname = '';
->>>>>>> 06903bec
       path = '';
 
       fn = fieldnames(obj.entities);
@@ -219,42 +204,34 @@
           path = fullfile(path, [key '-' val]);
         end
       end
-<<<<<<< HEAD
 
       obj.check_required_entities();
 
       if isempty(obj.suffix)
         obj.bidsFile_error('emptySuffix');
       else
-        filename = [filename obj.suffix];
-=======
-      if ~isempty(obj.suffix)
         fname = [fname '_' obj.suffix];
       end
 
       if ~isempty(fname)
         fname = fname(2:end);
->>>>>>> 06903bec
       end
       fname = [obj.prefix fname];
 
       obj.filename = [fname obj.extension];
 
-<<<<<<< HEAD
       if isempty(obj.extension)
         obj.bidsFile_error('emptyExtension');
       else
         obj.filename = [filename obj.extension];
       end
 
-      obj.json_filename = [filename '.json'];
+      obj.json_filename = [fname '.json'];
 
       if ~isempty(obj.modality)
         path = fullfile(path, obj.modality);
       end
-=======
-      obj.json_filename = [fname '.json'];
->>>>>>> 06903bec
+
       obj.bids_path = path;
 
       obj.changed = false;
@@ -459,11 +436,7 @@
       end
 
       if ~isempty(str)
-<<<<<<< HEAD
         res = regexp(str, pattern, 'once');
-=======
-        res = regexp(str, pattern, 'ONCE');
->>>>>>> 06903bec
         if isempty(res)
           module = 'bids:File2';
           id = ['Invalid' type];
@@ -483,11 +456,7 @@
 
     function validate_prefix(prefix)
       bids.File2.validate_string(prefix, 'Prefix', '^[-_A-Za-z0-9]+$');
-<<<<<<< HEAD
       res = regexp(prefix, 'sub-', 'once');
-=======
-      res = regexp(prefix, 'sub-', 'ONCE');
->>>>>>> 06903bec
       if ~isempty(res)
         module = 'bids:File2';
         id = 'InvalidPrefix';
