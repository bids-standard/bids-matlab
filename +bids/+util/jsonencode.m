function varargout = jsonencode(varargin)
  %
  % Encode data to JSON-formatted file
  %
  % USAGE::
<<<<<<< HEAD
  %
  %   bids.util.jsonencode(filename, json, opts)
  %
  % :param filename: JSON filename
  % :type filename: string
  % :param json: JSON structure
  % :type json: structure
  %
  %
  % USAGE::
  %
  %   S = bids.util.jsonencode(json, opts)
  %
  % :param json: JSON structure
  % :type json: structure
  %
  % :returns: - :S: (string) serialized JSON structure
  %
  %
  % :param opts: optional parameters
  % :type opts: structure
  %
  %   - ``prettyPrint``: indent output [Default: ``true``]
  %   - ``ReplacementStyle``: string to control how non-alphanumeric
  %                       characters are replaced; [Default: ``'underscore'``]
  %   - ``ConvertInfAndNaN``: encode ``NaN``, ``Inf`` and ``-Inf`` as ``"null"``;
  %                       [Default: ``true``]
  %
  % (C) Copyright 2018 Guillaume Flandin, Wellcome Centre for Human Neuroimaging
  %
  % (C) Copyright 2018 BIDS-MATLAB developers

  if ~nargin
    error('Not enough input arguments.');
  else
    % TODO: jsonwrite should probably be moved to +internal
    [varargout{1:nargout}] = bids.util.jsonwrite(varargin{:}); % JSONio copy - always exist
  end
=======
  %
  %   bids.util.jsonencode(filename, json, opts)
  %
  % :param filename: JSON filename
  % :type filename: string
  % :param json: JSON structure
  % :type json: structure
  %
  %
  % USAGE::
  %
  %   S = bids.util.jsonencode(json, opts)
  %
  % :param json: JSON structure
  % :type json: structure
  %
  % :returns: - :S: (string) serialized JSON structure
  %
  % ---
  %
  % :param opts: structure of optional parameters:
  %                 - Indent: string to use for indentation; [Default: ``''``]
  %                 - ReplacementStyle: string to control how non-alphanumeric
  %                    characters are replaced; [Default: ``'underscore'``]
  %                 - ConvertInfAndNaN: encode ``NaN``, ``Inf`` and ``-Inf`` as ``"null"``;
  %                    [Default: ``true``]
  % :type opts: structure  -
  %

  % Copyright (C) 2018, Guillaume Flandin, Wellcome Centre for Human Neuroimaging
  % Copyright (C) 2018--, BIDS-MATLAB developers

  if ~nargin
    error('Not enough input arguments.');
  end

  persistent has_jsonencode
  if isempty(has_jsonencode)
    has_jsonencode = ...
        exist('jsonencode', 'builtin') == 5 || ... % MATLAB >= R2016b
        ismember(exist('jsonencode', 'file'), [2 3]); % jsonstuff / Matlab-compatible implementation
  end

  if has_jsonencode

    file = '';

    if ischar(varargin{1})
      file = varargin{1};
      varargin(1) = [];
    end

    if numel(varargin) > 1
      opts = varargin{2};
      varargin(2) = [];
      fn   = fieldnames(opts);
      for i = 1:numel(fn)
        if strcmpi(fn{i}, 'ConvertInfAndNaN')
          varargin(2:3) = {'ConvertInfAndNaN', opts.(fn{i})};
        end
      end
    end

    txt = jsonencode(varargin{:});

    if ~isempty(file)
      fid = fopen(file, 'wt');
      if fid == -1
        error('Unable to open file "%s" for writing.', file);
      end
      fprintf(fid, '%s', txt);
      fclose(fid);
    end

    varargout = { txt };

    % JSONio
  elseif exist('jsonwrite', 'file') == 2
    [varargout{1:nargout}] = jsonwrite(varargin{:});

    % SPM12
  elseif exist('spm_jsonwrite', 'file') == 2
    [varargout{1:nargout}] = spm_jsonwrite(varargin{:});

  else
    url = 'https://github.com/gllmflndn/JSONio';
    error('JSON library required: install JSONio from: %s', url);

  end

end
>>>>>>> f15c8268
<|MERGE_RESOLUTION|>--- conflicted
+++ resolved
@@ -3,7 +3,6 @@
   % Encode data to JSON-formatted file
   %
   % USAGE::
-<<<<<<< HEAD
   %
   %   bids.util.jsonencode(filename, json, opts)
   %
@@ -42,96 +41,5 @@
     % TODO: jsonwrite should probably be moved to +internal
     [varargout{1:nargout}] = bids.util.jsonwrite(varargin{:}); % JSONio copy - always exist
   end
-=======
-  %
-  %   bids.util.jsonencode(filename, json, opts)
-  %
-  % :param filename: JSON filename
-  % :type filename: string
-  % :param json: JSON structure
-  % :type json: structure
-  %
-  %
-  % USAGE::
-  %
-  %   S = bids.util.jsonencode(json, opts)
-  %
-  % :param json: JSON structure
-  % :type json: structure
-  %
-  % :returns: - :S: (string) serialized JSON structure
-  %
-  % ---
-  %
-  % :param opts: structure of optional parameters:
-  %                 - Indent: string to use for indentation; [Default: ``''``]
-  %                 - ReplacementStyle: string to control how non-alphanumeric
-  %                    characters are replaced; [Default: ``'underscore'``]
-  %                 - ConvertInfAndNaN: encode ``NaN``, ``Inf`` and ``-Inf`` as ``"null"``;
-  %                    [Default: ``true``]
-  % :type opts: structure  -
-  %
 
-  % Copyright (C) 2018, Guillaume Flandin, Wellcome Centre for Human Neuroimaging
-  % Copyright (C) 2018--, BIDS-MATLAB developers
-
-  if ~nargin
-    error('Not enough input arguments.');
-  end
-
-  persistent has_jsonencode
-  if isempty(has_jsonencode)
-    has_jsonencode = ...
-        exist('jsonencode', 'builtin') == 5 || ... % MATLAB >= R2016b
-        ismember(exist('jsonencode', 'file'), [2 3]); % jsonstuff / Matlab-compatible implementation
-  end
-
-  if has_jsonencode
-
-    file = '';
-
-    if ischar(varargin{1})
-      file = varargin{1};
-      varargin(1) = [];
-    end
-
-    if numel(varargin) > 1
-      opts = varargin{2};
-      varargin(2) = [];
-      fn   = fieldnames(opts);
-      for i = 1:numel(fn)
-        if strcmpi(fn{i}, 'ConvertInfAndNaN')
-          varargin(2:3) = {'ConvertInfAndNaN', opts.(fn{i})};
-        end
-      end
-    end
-
-    txt = jsonencode(varargin{:});
-
-    if ~isempty(file)
-      fid = fopen(file, 'wt');
-      if fid == -1
-        error('Unable to open file "%s" for writing.', file);
-      end
-      fprintf(fid, '%s', txt);
-      fclose(fid);
-    end
-
-    varargout = { txt };
-
-    % JSONio
-  elseif exist('jsonwrite', 'file') == 2
-    [varargout{1:nargout}] = jsonwrite(varargin{:});
-
-    % SPM12
-  elseif exist('spm_jsonwrite', 'file') == 2
-    [varargout{1:nargout}] = spm_jsonwrite(varargin{:});
-
-  else
-    url = 'https://github.com/gllmflndn/JSONio';
-    error('JSON library required: install JSONio from: %s', url);
-
-  end
-
-end
->>>>>>> f15c8268
+end