<<<<<<< HEAD
function BIDS = layout(root,tolerant)
% Parse a directory structure formated according to the BIDS standard
% FORMAT BIDS = bids.layout(root)
% root     - directory formated according to BIDS [Default: pwd]
% tolerant - if set to 0 (default): 100% BIDS compliant https://github.com/bids-standard/bids-validator
%            if set to 1 or more: dataset_description.json, participants.tsv, _sessions.tsv files are optional
%            if set to 2 or more: parse other imaging files that are not listed in BIDS yet (e.g. extension proposal)
% BIDS     - structure containing the BIDS file layout
%__________________________________________________________________________
%
% BIDS (Brain Imaging Data Structure): https://bids.neuroimaging.io/
%   The brain imaging data structure, a format for organizing and
%   describing outputs of neuroimaging experiments.
%   K. J. Gorgolewski et al, Scientific Data, 2016.
%__________________________________________________________________________

% Copyright (C) 2016-2018, Guillaume Flandin, Wellcome Centre for Human Neuroimaging
% Copyright (C) 2018--, BIDS-MATLAB developers


%-Validate input arguments
%==========================================================================
if ~nargin
    root = pwd;
elseif nargin == 1
    if ischar(root)
        root = file_utils(root, 'CPath');
    elseif isstruct(root)
        BIDS = root; % or BIDS = bids.layout(root.root);
        return;
    else
        error('Invalid syntax.');
    end
elseif nargin > 2
    error('Too many input arguments.');
end

if ~exist('tolerant','var'), tolerant = false; end

%-BIDS structure
%==========================================================================

BIDS = struct(...
    'dir',root, ...               % BIDS directory
    'description',struct([]), ... % content of dataset_description.json
    'sessions',{{}},...           % cellstr of sessions
    'scans',struct([]),...        % content of sub-<participant_label>_scans.tsv (should go within subjects)
    'sess',struct([]),...         % content of sub-participants_label>_sessions.tsv (should go within subjects)
    'participants',struct([]),... % content of participants.tsv
    'subjects',struct([]));       % structure array of subjects

%-Validation of BIDS root directory
%==========================================================================
if ~exist(BIDS.dir,'dir')
    error('BIDS directory does not exist.');
elseif ~exist(fullfile(BIDS.dir,'dataset_description.json'),'file')
    msg = 'BIDS directory not valid: missing dataset_description.json.';
    if tolerant
        warning(msg);
    else
        error(msg);
    end
end

%-Dataset description
%==========================================================================
try
    BIDS.description = bids.util.jsondecode(fullfile(BIDS.dir,'dataset_description.json'));
catch
    msg = 'BIDS dataset description could not be read.';
    if tolerant
        warning(msg);
    else
        error(msg);
    end
end
if ~isfield(BIDS.description,'BIDSVersion') || ~isfield(BIDS.description,'Name')
    msg = 'BIDS dataset description not valid.';
    if tolerant
        warning(msg);
    else
        error(msg);
    end
end
% See also optional README and CHANGES files

%-Optional directories
%==========================================================================
% [code/]
% [derivatives/]
% [stimuli/]
% [sourcedata/]
% [phenotype]

%-Scans key file
%==========================================================================

% sub-<participant_label>/[ses-<session_label>/]
%     sub-<participant_label>_scans.tsv

%-Participant key file
%==========================================================================
p = file_utils('FPList',BIDS.dir,'^participants\.tsv$');
if ~isempty(p)
    try
        BIDS.participants = bids.util.tsvread(p);
    catch ME
        msg = ['unable to read ' p];
        if tolerant
            warning(msg);
        else
            error(msg);
        end
    end
end
p = file_utils('FPList',BIDS.dir,'^participants\.json$');
if ~isempty(p)
    BIDS.participants.meta = bids.util.jsondecode(p);
end
=======
function BIDS = layout(root)
    % Parse a directory structure formatted according to the BIDS standard
    % FORMAT BIDS = bids.layout(root)
    % root   - directory formatted according to BIDS [Default: pwd]
    % BIDS   - structure containing the BIDS file layout
    %
    % See also:
    % bids

    % __________________________________________________________________________
    %
    % BIDS (Brain Imaging Data Structure): https://bids.neuroimaging.io/
    %   The brain imaging data structure, a format for organizing and
    %   describing outputs of neuroimaging experiments.
    %   K. J. Gorgolewski et al, Scientific Data, 2016.
    % __________________________________________________________________________

    % Copyright (C) 2016-2018, Guillaume Flandin, Wellcome Centre for Human Neuroimaging
    % Copyright (C) 2018--, BIDS-MATLAB developers

    % -Validate input arguments
    % ==========================================================================
    if ~nargin
        root = pwd;
    elseif nargin == 1
        if ischar(root)
            root = file_utils(root, 'CPath');
        elseif isstruct(root)
            BIDS = root; % or BIDS = bids.layout(root.root);
            return
        else
            error('Invalid input: root must be a char filename or a BIDS struct; got a %s', ...
                class(root));
        end
    end

    % -BIDS structure
    % ==========================================================================

    BIDS = struct( ...
        'dir', root, ...               % BIDS directory
        'description', struct([]), ... % content of dataset_description.json
        'sessions', {{}}, ...           % cellstr of sessions
        'scans', struct([]), ...        % content of sub-<participant_label>_scans.tsv (should go within subjects)
        'sess', struct([]), ...         % content of sub-<participants_label>_sessions.tsv (should go within subjects)
        'participants', struct([]), ... % content of participants.tsv
        'subjects', struct([]));       % structure array of subjects

    % -Validation of BIDS root directory
    % ==========================================================================
    if ~exist(BIDS.dir, 'dir')
        error('BIDS directory does not exist: ''%s''', BIDS.dir);
    elseif ~exist(fullfile(BIDS.dir, 'dataset_description.json'), 'file')
        error('BIDS directory not valid: missing dataset_description.json: ''%s''', ...
            BIDS.dir);
    end

    % -Dataset description
    % ==========================================================================
    try
        BIDS.description = bids.util.jsondecode(fullfile(BIDS.dir, 'dataset_description.json'));
    catch err
        error('BIDS dataset description could not be read: %s', err.message);
    end
    if ~isfield(BIDS.description, 'BIDSVersion')
        error('BIDS dataset description not valid: missing BIDSVersion field');
    end
    if ~isfield(BIDS.description, 'Name')
        error('BIDS dataset description not valid: missing Name field');
    end
>>>>>>> bda01141

    % See also optional README and CHANGES files

    % -Optional directories
    % ==========================================================================
    % [code/]
    % [derivatives/]
    % [stimuli/]
    % [sourcedata/]
    % [phenotype/]

    % -Scans key file
    % ==========================================================================

    % sub-<participant_label>/[ses-<session_label>/]
    %     sub-<participant_label>_scans.tsv

<<<<<<< HEAD
for su=1:numel(sub)
    sess = cellstr(file_utils('List',fullfile(BIDS.dir,sub{su}),'dir','^ses-.*$'));    
    for se=1:numel(sess)
        if isempty(BIDS.subjects)
            BIDS.subjects = parse_subject(BIDS.dir, sub{su}, sess{se}, tolerant);
        else
            if tolerant < 2 % Other modalities that are not listed in default BIDS structure
                BIDS.subjects(end+1) = parse_subject(BIDS.dir, sub{su}, sess{se}, tolerant);
            else
                subject_tmp = parse_subject(BIDS.dir, sub{su}, sess{se}, tolerant);
                BIDS.subjects(end+1).name = subject_tmp.name;
                fields = fieldnames(subject_tmp);
                for ff = 1:length(fields)
                    if ~isfield(BIDS.subjects,fields{ff})
                        [BIDS.subjects.(fields{ff})] = deal(struct([]));
                    end
                    BIDS.subjects(end).(fields{ff}) = subject_tmp.(fields{ff});
                end
=======
    % -Participant key file
    % ==========================================================================
    p = file_utils('FPList', BIDS.dir, '^participants\.tsv$');
    if ~isempty(p)
        BIDS.participants = bids.util.tsvread(p);
    end
    p = file_utils('FPList', BIDS.dir, '^participants\.json$');
    if ~isempty(p)
        BIDS.participants.meta = bids.util.jsondecode(p);
    end

    % -Sessions file
    % ==========================================================================

    % sub-<participant_label>/[ses-<session_label>/]
    %      sub-<participant_label>[_ses-<session_label>]_sessions.tsv

    % -Tasks: JSON files are accessed through metadata
    % ==========================================================================
    % t = file_utils('FPList',BIDS.dir,...
    %    '^task-.*_(beh|bold|events|channels|physio|stim|meg)\.(json|tsv)$');

    % -Subjects
    % ==========================================================================
    sub = cellstr(file_utils('List', BIDS.dir, 'dir', '^sub-.*$'));
    if isequal(sub, {''})
        error('No subjects found in BIDS directory.');
    end

    for iSub = 1:numel(sub)
        sess = cellstr(file_utils('List', fullfile(BIDS.dir, sub{iSub}), 'dir', '^ses-.*$'));
        for iSess = 1:numel(sess)
            if isempty(BIDS.subjects)
                BIDS.subjects = parse_subject(BIDS.dir, sub{iSub}, sess{iSess});
            else
                BIDS.subjects(end + 1) = parse_subject(BIDS.dir, sub{iSub}, sess{iSess});
>>>>>>> bda01141
            end
        end
    end

end

% ==========================================================================
% -Parse a subject's directory
% ==========================================================================
function subject = parse_subject(pth, subjname, sesname)
    % For each modality (anat, func, eeg...) all the files from the
    % corresponding directory are listed and their filenames parsed with extra
    % BIDS valid entities listed (e.g. 'acq','ce','rec','fa'...).

    subject.name    = subjname;   % subject name ('sub-<participant_label>')
    subject.path    = fullfile(pth, subjname, sesname); % full path to subject directory
    subject.session = sesname; % session name ('' or 'ses-<label>')
    subject.anat    = struct([]); % anatomy imaging data
    subject.func    = struct([]); % task imaging data
    subject.fmap    = struct([]); % fieldmap data
    subject.beh     = struct([]); % behavioral experiment data
    subject.dwi     = struct([]); % diffusion imaging data
    subject.eeg     = struct([]); % EEG data
    subject.meg     = struct([]); % MEG data
    subject.ieeg    = struct([]); % iEEG data
    subject.pet     = struct([]); % PET imaging data

    subject = parse_anat(subject);
    subject = parse_func(subject);
    subject = parse_fmap(subject);
    subject = parse_eeg(subject);
    subject = parse_meg(subject);
    subject = parse_beh(subject);
    subject = parse_dwi(subject);
    subject = parse_pet(subject);
    subject = parse_ieeg(subject);

<<<<<<< HEAD
%==========================================================================
%-Parse a subject's directory
%==========================================================================
function subject = parse_subject(p, subjname, sesname, tolerant)

subject.name    = subjname;   % subject name ('sub-<participant_label>')
subject.path    = fullfile(p,subjname,sesname); % full path to subject directory
subject.session = sesname; % session name ('' or 'ses-<label>')
subject.anat    = struct([]); % anatomy imaging data
subject.func    = struct([]); % task imaging data
subject.fmap    = struct([]); % fieldmap data
subject.beh     = struct([]); % behavioral experiment data
subject.dwi     = struct([]); % diffusion imaging data
subject.eeg     = struct([]); % EEG data
subject.meg     = struct([]); % MEG data
subject.pet     = struct([]); % PET imaging data


%--------------------------------------------------------------------------
%-Anatomy imaging data
%--------------------------------------------------------------------------
pth = fullfile(subject.path,'anat');
if exist(pth,'dir')
    f = file_utils('List',pth,...
        sprintf('^%s.*_([a-zA-Z0-9]+){1}\\.nii(\\.gz)?$',subject.name));
    if isempty(f), f = {}; else f = cellstr(f); end
    for i=1:numel(f)
        
        %-Anatomy imaging data file
        %------------------------------------------------------------------
        p = parse_filename(f{i}, {'sub','ses','acq','ce','rec','fa','echo','inv','run'});
        subject.anat = [subject.anat p];
        
    end
=======
>>>>>>> bda01141
end

function f = convert_to_cell(f)
    if isempty(f)
        f = {};
    else
        f = cellstr(f);
    end
end

function subject = parse_anat(subject)

    % --------------------------------------------------------------------------
    % -Anatomy imaging data
    % --------------------------------------------------------------------------
    pth = fullfile(subject.path, 'anat');
    if exist(pth, 'dir')
        fileList = file_utils('List', pth, ...
            sprintf('^%s.*_([a-zA-Z0-9]+){1}\\.nii(\\.gz)?$', subject.name));
        fileList = convert_to_cell(fileList);
        for i = 1:numel(fileList)

            % -Anatomy imaging data file
            % ------------------------------------------------------------------
            p = parse_filename(fileList{i}, {'sub', 'ses', 'acq', 'ce', 'rec', 'fa', 'echo', 'inv', 'run'});
            subject.anat = [subject.anat p];

        end
    end

end

function subject = parse_func(subject)

    % --------------------------------------------------------------------------
    % -Task imaging data
    % --------------------------------------------------------------------------
    pth = fullfile(subject.path, 'func');
    if exist(pth, 'dir')

        % -Task imaging data file
        % ----------------------------------------------------------------------
        fileList = file_utils('List', pth, ...
            sprintf('^%s.*_task-.*_bold\\.nii(\\.gz)?$', subject.name));
        fileList = convert_to_cell(fileList);
        for i = 1:numel(fileList)

            p = parse_filename(fileList{i}, {'sub', 'ses', 'task', 'acq', 'rec', 'fa', 'echo', 'inv', 'run', 'recording', 'meta'});
            subject.func = [subject.func p];
            subject.func(end).meta = struct([]); % ?

        end

        % -Task events file
        % ----------------------------------------------------------------------
        % (!) TODO: events file can also be stored at higher levels (inheritance principle)
        fileList = file_utils('List', pth, ...
            sprintf('^%s.*_task-.*_events\\.tsv$', subject.name));
        fileList = convert_to_cell(fileList);
        for i = 1:numel(fileList)

            p = parse_filename(fileList{i}, {'sub', 'ses', 'task', 'acq', 'rec', 'fa', 'echo', 'inv', 'run', 'recording', 'meta'});
            subject.func = [subject.func p];
            subject.func(end).meta = bids.util.tsvread(fullfile(pth, fileList{i})); % ?

        end

        % -Physiological and other continuous recordings file
        % ----------------------------------------------------------------------
        % (!) TODO: stim file can also be stored at higher levels (inheritance principle)
        fileList = file_utils('List', pth, ...
            sprintf('^%s.*_task-.*_(physio|stim)\\.tsv\\.gz$', subject.name));
        % see also [_recording-<label>]
        fileList = convert_to_cell(fileList);
        for i = 1:numel(fileList)

            p = parse_filename(fileList{i}, {'sub', 'ses', 'task', 'acq', 'rec', 'fa', 'echo', 'inv', 'run', 'recording', 'meta'});
            subject.func = [subject.func p];
            subject.func(end).meta = struct([]); % ?

        end
    end
end

function subject = parse_fmap(subject)

    % --------------------------------------------------------------------------
    % -Fieldmap data
    % --------------------------------------------------------------------------
    pth = fullfile(subject.path, 'fmap');
    if exist(pth, 'dir')
        fileList = file_utils('List', pth, ...
            sprintf('^%s.*\\.nii(\\.gz)?$', subject.name));
        fileList = convert_to_cell(fileList);
        j = 1;

        % -Phase difference image and at least one magnitude image
        % ----------------------------------------------------------------------
        labels = regexp(fileList, [ ...
            '^sub-[a-zA-Z0-9]+' ...              % sub-<participant_label>
            '(?<ses>_ses-[a-zA-Z0-9]+)?' ...     % ses-<label>
            '(?<acq>_acq-[a-zA-Z0-9]+)?' ...     % acq-<label>
            '(?<run>_run-[a-zA-Z0-9]+)?' ...     % run-<index>
            '_phasediff\.nii(\.gz)?$'], 'names'); % NIfTI file extension
        if any(~cellfun(@isempty, labels))
            idx = find(~cellfun(@isempty, labels));
            for i = 1:numel(idx)
                fb = file_utils(file_utils(fileList{idx(i)}, 'basename'), 'basename');
                metafile = fullfile(pth, file_utils(fb, 'ext', 'json'));
                subject.fmap(j).type = 'phasediff';
                subject.fmap(j).filename = fileList{idx(i)};
                subject.fmap(j).magnitude = { ...
                    strrep(fileList{idx(i)}, '_phasediff.nii', '_magnitude1.nii'), ...
                    strrep(fileList{idx(i)}, '_phasediff.nii', '_magnitude2.nii')}; % optional
                subject.fmap(j).ses = regexprep(labels{idx(i)}.ses, '^_[a-zA-Z0-9]+-', '');
                subject.fmap(j).acq = regexprep(labels{idx(i)}.acq, '^_[a-zA-Z0-9]+-', '');
                subject.fmap(j).run = regexprep(labels{idx(i)}.run, '^_[a-zA-Z0-9]+-', '');
                if exist(metafile, 'file')
                    subject.fmap(j).meta = bids.util.jsondecode(metafile);
                else
                    % (!) TODO: file can also be stored at higher levels (inheritance principle)
                    subject.fmap(j).meta = struct([]); % ?
                end
                j = j + 1;
            end
        end

        % -Two phase images and two magnitude images
        % ----------------------------------------------------------------------
        labels = regexp(fileList, [ ...
            '^sub-[a-zA-Z0-9]+' ...           % sub-<participant_label>
            '(?<ses>_ses-[a-zA-Z0-9]+)?' ...  % ses-<label>
            '(?<acq>_acq-[a-zA-Z0-9]+)?' ...  % acq-<label>
            '(?<run>_run-[a-zA-Z0-9]+)?' ...  % run-<index>
            '_phase1\.nii(\.gz)?$'], 'names'); % NIfTI file extension
        if any(~cellfun(@isempty, labels))
            idx = find(~cellfun(@isempty, labels));
            for i = 1:numel(idx)
                fb = file_utils(file_utils(fileList{idx(i)}, 'basename'), 'basename');
                metafile = fullfile(pth, file_utils(fb, 'ext', 'json'));
                subject.fmap(j).type = 'phase12';
                subject.fmap(j).filename = { ...
                    fileList{idx(i)}, ...
                    strrep(fileList{idx(i)}, '_phase1.nii', '_phase2.nii')};
                subject.fmap(j).magnitude = { ...
                    strrep(fileList{idx(i)}, '_phase1.nii', '_magnitude1.nii'), ...
                    strrep(fileList{idx(i)}, '_phase1.nii', '_magnitude2.nii')};
                subject.fmap(j).ses = regexprep(labels{idx(i)}.ses, '^_[a-zA-Z0-9]+-', '');
                subject.fmap(j).acq = regexprep(labels{idx(i)}.acq, '^_[a-zA-Z0-9]+-', '');
                subject.fmap(j).run = regexprep(labels{idx(i)}.run, '^_[a-zA-Z0-9]+-', '');
                if exist(metafile, 'file')
                    subject.fmap(j).meta = { ...
                        bids.util.jsondecode(metafile), ...
                        bids.util.jsondecode(strrep(metafile, '_phase1.json', '_phase2.json'))};
                else
                    % (!) TODO: file can also be stored at higher levels (inheritance principle)
                    subject.fmap(j).meta = struct([]); % ?
                end
                j = j + 1;
            end
        end

        % -A single, real fieldmap image
        % ----------------------------------------------------------------------
        labels = regexp(fileList, [ ...
            '^sub-[a-zA-Z0-9]+' ...             % sub-<participant_label>
            '(?<ses>_ses-[a-zA-Z0-9]+)?' ...    % ses-<label>
            '(?<acq>_acq-[a-zA-Z0-9]+)?' ...    % acq-<label>
            '(?<run>_run-[a-zA-Z0-9]+)?' ...    % run-<index>
            '_fieldmap\.nii(\.gz)?$'], 'names'); % NIfTI file extension
        if any(~cellfun(@isempty, labels))
            idx = find(~cellfun(@isempty, labels));
            for i = 1:numel(idx)
                fb = file_utils(file_utils(fileList{idx(i)}, 'basename'), 'basename');
                metafile = fullfile(pth, file_utils(fb, 'ext', 'json'));
                subject.fmap(j).type = 'fieldmap';
                subject.fmap(j).filename = fileList{idx(i)};
                subject.fmap(j).magnitude = strrep(fileList{idx(i)}, '_fieldmap.nii', '_magnitude.nii');
                subject.fmap(j).ses = regexprep(labels{idx(i)}.ses, '^_[a-zA-Z0-9]+-', '');
                subject.fmap(j).acq = regexprep(labels{idx(i)}.acq, '^_[a-zA-Z0-9]+-', '');
                subject.fmap(j).run = regexprep(labels{idx(i)}.run, '^_[a-zA-Z0-9]+-', '');
                if exist(metafile, 'file')
                    subject.fmap(j).meta = bids.util.jsondecode(metafile);
                else
                    % (!) TODO: file can also be stored at higher levels (inheritance principle)
                    subject.fmap(j).meta = struct([]); % ?
                end
                j = j + 1;
            end
        end

        % -Multiple phase encoded directions (topup)
        % ----------------------------------------------------------------------
        labels = regexp(fileList, [ ...
            '^sub-[a-zA-Z0-9]+' ...          % sub-<participant_label>
            '(?<ses>_ses-[a-zA-Z0-9]+)?' ... % ses-<label>
            '(?<acq>_acq-[a-zA-Z0-9]+)?' ... % acq-<label>
            '_dir-(?<dir>[a-zA-Z0-9]+)?' ... % dir-<index>
            '(?<run>_run-[a-zA-Z0-9]+)?' ... % run-<index>
            '_epi\.nii(\.gz)?$'], 'names');   % NIfTI file extension
        if any(~cellfun(@isempty, labels))
            idx = find(~cellfun(@isempty, labels));
            for i = 1:numel(idx)
                fb = file_utils(file_utils(fileList{idx(i)}, 'basename'), 'basename');
                metafile = fullfile(pth, file_utils(fb, 'ext', 'json'));
                subject.fmap(j).type = 'epi';
                subject.fmap(j).filename = fileList{idx(i)};
                subject.fmap(j).ses = regexprep(labels{idx(i)}.ses, '^_[a-zA-Z0-9]+-', '');
                subject.fmap(j).acq = regexprep(labels{idx(i)}.acq, '^_[a-zA-Z0-9]+-', '');
                subject.fmap(j).dir = labels{idx(i)}.dir;
                subject.fmap(j).run = regexprep(labels{idx(i)}.run, '^_[a-zA-Z0-9]+-', '');
                if exist(metafile, 'file')
                    subject.fmap(j).meta = bids.util.jsondecode(metafile);
                else
                    % (!) TODO: file can also be stored at higher levels (inheritance principle)
                    subject.fmap(j).meta = struct([]); % ?
                end
                j = j + 1;
            end
        end
    end

end

function subject = parse_eeg(subject)
    % --------------------------------------------------------------------------
    % -EEG data
    % --------------------------------------------------------------------------
    pth = fullfile(subject.path, 'eeg');
    if exist(pth, 'dir')

        % -EEG data file
        % ----------------------------------------------------------------------
        fileList = file_utils('List', pth, ...
            sprintf('^%s.*_task-.*_eeg\\..*[^json]$', subject.name));
        fileList = convert_to_cell(fileList);
        for i = 1:numel(fileList)

            % European data format (.edf)
            % BrainVision Core Data Format (.vhdr, .vmrk, .eeg) by Brain Products GmbH
            % The format used by the MATLAB toolbox EEGLAB (.set and .fdt files)
            % Biosemi data format (.bdf)

            p = parse_filename(fileList{i}, {'sub', 'ses', 'task', 'acq', 'run', 'meta'});
            switch p.ext
                case {'.edf', '.vhdr', '.set', '.bdf'}
                    % each recording is described with a single file, even though the data can consist of multiple
                    subject.eeg = [subject.eeg p];
                    subject.eeg(end).meta = struct([]); % ?
                case {'.vmrk', '.eeg', '.fdt'}
                    % skip the additional files that come with certain data formats
                otherwise
                    % skip unknown files
            end

        end

        % -EEG events file
        % ----------------------------------------------------------------------
        % (!) TODO: events file can also be stored at higher levels (inheritance principle)
        fileList = file_utils('List', pth, ...
            sprintf('^%s.*_task-.*_events\\.tsv$', subject.name));
        fileList = convert_to_cell(fileList);
        for i = 1:numel(fileList)

            p = parse_filename(fileList{i}, {'sub', 'ses', 'task', 'acq', 'run', 'meta'});
            subject.eeg = [subject.eeg p];
            subject.eeg(end).meta = bids.util.tsvread(fullfile(pth, fileList{i})); % ?

        end

        % -Channel description table
        % ----------------------------------------------------------------------
        % (!) TODO: events file can also be stored at higher levels (inheritance principle)
        fileList = file_utils('List', pth, ...
            sprintf('^%s.*_task-.*_channels\\.tsv$', subject.name));
        fileList = convert_to_cell(fileList);
        for i = 1:numel(fileList)

            p = parse_filename(fileList{i}, {'sub', 'ses', 'task', 'acq', 'run', 'meta'});
            subject.eeg = [subject.eeg p];
            subject.eeg(end).meta = bids.util.tsvread(fullfile(pth, fileList{i})); % ?

        end

        % -Session-specific file
        % ----------------------------------------------------------------------
        fileList = file_utils('List', pth, ...
            sprintf('^%s(_ses-[a-zA-Z0-9]+)?.*_(electrodes\\.tsv|photo\\.jpg|coordsystem\\.json|headshape\\..*)$', subject.name));
        fileList = convert_to_cell(fileList);
        for i = 1:numel(fileList)

            p = parse_filename(fileList{i}, {'sub', 'ses', 'task', 'acq', 'run', 'meta'});
            subject.eeg = [subject.eeg p];
            subject.eeg(end).meta = struct([]); % ?

        end

    end

end

function subject = parse_meg(subject)
    % --------------------------------------------------------------------------
    % -MEG data
    % --------------------------------------------------------------------------
    pth = fullfile(subject.path, 'meg');
    if exist(pth, 'dir')

        % -MEG data file
        % ----------------------------------------------------------------------
        [fileList, d] = file_utils('List', pth, ...
            sprintf('^%s.*_task-.*_meg\\..*[^json]$', subject.name));
        if isempty(fileList)
            fileList = d;
        end
        fileList = convert_to_cell(fileList);
        for i = 1:numel(fileList)

            p = parse_filename(fileList{i}, {'sub', 'ses', 'task', 'acq', 'run', 'proc', 'meta'});
            subject.meg = [subject.meg p];
            subject.meg(end).meta = struct([]); % ?

        end

        % -MEG events file
        % ----------------------------------------------------------------------
        % (!) TODO: events file can also be stored at higher levels (inheritance principle)
        fileList = file_utils('List', pth, ...
            sprintf('^%s.*_task-.*_events\\.tsv$', subject.name));
        fileList = convert_to_cell(fileList);
        for i = 1:numel(fileList)

            p = parse_filename(fileList{i}, {'sub', 'ses', 'task', 'acq', 'run', 'proc', 'meta'});
            subject.meg = [subject.meg p];
            subject.meg(end).meta = bids.util.tsvread(fullfile(pth, fileList{i})); % ?

        end

        % -Channels description table
        % ----------------------------------------------------------------------
        % (!) TODO: channels file can also be stored at higher levels (inheritance principle)
        fileList = file_utils('List', pth, ...
            sprintf('^%s.*_task-.*_channels\\.tsv$', subject.name));
        fileList = convert_to_cell(fileList);
        for i = 1:numel(fileList)

            p = parse_filename(fileList{i}, {'sub', 'ses', 'task', 'acq', 'run', 'proc', 'meta'});
            subject.meg = [subject.meg p];
            subject.meg(end).meta = bids.util.tsvread(fullfile(pth, fileList{i})); % ?

        end

        % -Session-specific file
        % ----------------------------------------------------------------------
        fileList = file_utils('List', pth, ...
            sprintf('^%s(_ses-[a-zA-Z0-9]+)?.*_(photo\\.jpg|coordsystem\\.json|headshape\\..*)$', subject.name));
        fileList = convert_to_cell(fileList);
        for i = 1:numel(fileList)

            p = parse_filename(fileList{i}, {'sub', 'ses', 'task', 'acq', 'run', 'proc', 'meta'});
            subject.meg = [subject.meg p];
            subject.meg(end).meta = struct([]); % ?

        end

    end

end

function subject = parse_beh(subject)
    % --------------------------------------------------------------------------
    % -Behavioral experiments data
    % --------------------------------------------------------------------------
    pth = fullfile(subject.path, 'beh');
    if exist(pth, 'dir')
        fileList = file_utils('FPList', pth, ...
            sprintf('^%s.*_(events\\.tsv|beh\\.json|physio\\.tsv\\.gz|stim\\.tsv\\.gz)$', subject.name));
        fileList = convert_to_cell(fileList);
        for i = 1:numel(fileList)

            % -Event timing, metadata, physiological and other continuous
            % recordings
            % ------------------------------------------------------------------
            p = parse_filename(fileList{i}, {'sub', 'ses', 'task'});
            subject.beh = [subject.beh p];

        end
    end
end

function subject = parse_dwi(subject)
    % --------------------------------------------------------------------------
    % -Diffusion imaging data
    % --------------------------------------------------------------------------
    pth = fullfile(subject.path, 'dwi');
    if exist(pth, 'dir')
        fileList = file_utils('FPList', pth, ...
            sprintf('^%s.*_([a-zA-Z0-9]+){1}\\.nii(\\.gz)?$', subject.name));
        fileList = convert_to_cell(fileList);
        for i = 1:numel(fileList)

            % -Diffusion imaging file
            % ------------------------------------------------------------------
            p = parse_filename(fileList{i}, {'sub', 'ses', 'acq', 'run', 'bval', 'bvec'});
            subject.dwi = [subject.dwi p];

            % -bval file
            % ------------------------------------------------------------------
            % bval file can also be stored at higher levels (inheritance principle)
            bvalfile = get_metadata(fileList{i}, '^.*%s\\.bval$');
            if isfield(bvalfile, 'filename')
                subject.dwi(end).bval = bids.util.tsvread(bvalfile.filename); % ?
            end

            % -bvec file
            % ------------------------------------------------------------------
            % bvec file can also be stored at higher levels (inheritance principle)
            bvecfile = get_metadata(fileList{i}, '^.*%s\\.bvec$');
            if isfield(bvalfile, 'filename')
                subject.dwi(end).bvec = bids.util.tsvread(bvecfile.filename); % ?
            end

        end
    end
end

function subject = parse_pet(subject)
    % --------------------------------------------------------------------------
    % -Positron Emission Tomography imaging data
    % --------------------------------------------------------------------------
    pth = fullfile(subject.path, 'pet');
    if exist(pth, 'dir')
        fileList = file_utils('List', pth, ...
            sprintf('^%s.*_task-.*_pet\\.nii(\\.gz)?$', subject.name));
        fileList = convert_to_cell(fileList);
        for i = 1:numel(fileList)

            % -PET imaging file
            % ------------------------------------------------------------------
            p = parse_filename(fileList{i}, {'sub', 'ses', 'task', 'acq', 'rec', 'run'});
            subject.pet = [subject.pet p];

        end
    end
end

function subject = parse_ieeg(subject)
    % --------------------------------------------------------------------------
    % -Human intracranial electrophysiology
    % --------------------------------------------------------------------------
    pth = fullfile(subject.path, 'ieeg');
    if exist(pth, 'dir')

        % -iEEG data file
        % ----------------------------------------------------------------------
        fileList = file_utils('List', pth, ...
            sprintf('^%s.*_task-.*_ieeg\\..*[^json]$', subject.name));
        fileList = convert_to_cell(fileList);
        for i = 1:numel(fileList)

            % European Data Format (.edf)
            % BrainVision Core Data Format (.vhdr, .eeg, .vmrk) by Brain Products GmbH
            % The format used by the MATLAB toolbox EEGLAB (.set and .fdt files)
            % Neurodata Without Borders (.nwb)
            % MEF3 (.mef)

            p = parse_filename(fileList{i}, {'sub', 'ses', 'task', 'acq', 'run', 'meta'});
            switch p.ext
                case {'.edf', '.vhdr', '.set', '.nwb', '.mef'}
                    % each recording is described with a single file, even though the data can consist of multiple
                    subject.ieeg = [subject.ieeg p];
                    subject.ieeg(end).meta = struct([]); % ?
                case {'.vmrk', '.eeg', '.fdt'}
                    % skip the additional files that come with certain data formats
                otherwise
                    % skip unknown files
            end

        end

        % ....
    end
end

%--------------------------------------------------------------------------
%-Other imaging data (extension proposal)
%--------------------------------------------------------------------------
if tolerant > 1
    pth = fullfile(subject.path);
    d = dir(pth);
    d = d([d.isdir]);
    d = d(~cellfun(@(f) strcmp(f(1),'.'), {d.name}));
    d = d(~cellfun(@(f) ismember(f,fieldnames(subject)), {d.name})); % rm already parsed folders
    d(end+1).name = ''; % add session root folder
    for id = 1:length(d)
        pth = fullfile(subject.path, d(id).name);
        if exist(pth,'dir')
            f = file_utils('List',pth,...
                sprintf('.*(_)?([a-zA-Z0-9]+){1}\\.nii(\\.gz)?$'));
            if isempty(f), f = {}; else f = cellstr(f); end
            if isempty(d(id).name), d(id).name = 'other'; end
            subject.(d(id).name)     = struct([]); % new imaging data
            for i=1:numel(f)
                
                %-Anatomy imaging data file
                %------------------------------------------------------------------
                p = parse_filename(f{i}, {'sub','ses','acq','ce','rec','fa','echo','inv','run'});
                if isfield(p,'ses') && isempty(p.ses)
                    ses = regexprep(sesname,'^[a-zA-Z0-9]+-','');
                    p.ses = ses;
                end
                subject.(d(id).name) = [subject.(d(id).name) p];
                
            end
        end
    end
end<|MERGE_RESOLUTION|>--- conflicted
+++ resolved
@@ -1,146 +1,24 @@
-<<<<<<< HEAD
 function BIDS = layout(root,tolerant)
-% Parse a directory structure formated according to the BIDS standard
-% FORMAT BIDS = bids.layout(root)
-% root     - directory formated according to BIDS [Default: pwd]
-% tolerant - if set to 0 (default): 100% BIDS compliant https://github.com/bids-standard/bids-validator
-%            if set to 1 or more: dataset_description.json, participants.tsv, _sessions.tsv files are optional
-%            if set to 2 or more: parse other imaging files that are not listed in BIDS yet (e.g. extension proposal)
-% BIDS     - structure containing the BIDS file layout
-%__________________________________________________________________________
-%
-% BIDS (Brain Imaging Data Structure): https://bids.neuroimaging.io/
-%   The brain imaging data structure, a format for organizing and
-%   describing outputs of neuroimaging experiments.
-%   K. J. Gorgolewski et al, Scientific Data, 2016.
-%__________________________________________________________________________
-
-% Copyright (C) 2016-2018, Guillaume Flandin, Wellcome Centre for Human Neuroimaging
-% Copyright (C) 2018--, BIDS-MATLAB developers
-
-
-%-Validate input arguments
-%==========================================================================
-if ~nargin
-    root = pwd;
-elseif nargin == 1
-    if ischar(root)
-        root = file_utils(root, 'CPath');
-    elseif isstruct(root)
-        BIDS = root; % or BIDS = bids.layout(root.root);
-        return;
-    else
-        error('Invalid syntax.');
-    end
-elseif nargin > 2
-    error('Too many input arguments.');
-end
-
-if ~exist('tolerant','var'), tolerant = false; end
-
-%-BIDS structure
-%==========================================================================
-
-BIDS = struct(...
-    'dir',root, ...               % BIDS directory
-    'description',struct([]), ... % content of dataset_description.json
-    'sessions',{{}},...           % cellstr of sessions
-    'scans',struct([]),...        % content of sub-<participant_label>_scans.tsv (should go within subjects)
-    'sess',struct([]),...         % content of sub-participants_label>_sessions.tsv (should go within subjects)
-    'participants',struct([]),... % content of participants.tsv
-    'subjects',struct([]));       % structure array of subjects
-
-%-Validation of BIDS root directory
-%==========================================================================
-if ~exist(BIDS.dir,'dir')
-    error('BIDS directory does not exist.');
-elseif ~exist(fullfile(BIDS.dir,'dataset_description.json'),'file')
-    msg = 'BIDS directory not valid: missing dataset_description.json.';
-    if tolerant
-        warning(msg);
-    else
-        error(msg);
-    end
-end
-
-%-Dataset description
-%==========================================================================
-try
-    BIDS.description = bids.util.jsondecode(fullfile(BIDS.dir,'dataset_description.json'));
-catch
-    msg = 'BIDS dataset description could not be read.';
-    if tolerant
-        warning(msg);
-    else
-        error(msg);
-    end
-end
-if ~isfield(BIDS.description,'BIDSVersion') || ~isfield(BIDS.description,'Name')
-    msg = 'BIDS dataset description not valid.';
-    if tolerant
-        warning(msg);
-    else
-        error(msg);
-    end
-end
-% See also optional README and CHANGES files
-
-%-Optional directories
-%==========================================================================
-% [code/]
-% [derivatives/]
-% [stimuli/]
-% [sourcedata/]
-% [phenotype]
-
-%-Scans key file
-%==========================================================================
-
-% sub-<participant_label>/[ses-<session_label>/]
-%     sub-<participant_label>_scans.tsv
-
-%-Participant key file
-%==========================================================================
-p = file_utils('FPList',BIDS.dir,'^participants\.tsv$');
-if ~isempty(p)
-    try
-        BIDS.participants = bids.util.tsvread(p);
-    catch ME
-        msg = ['unable to read ' p];
-        if tolerant
-            warning(msg);
-        else
-            error(msg);
-        end
-    end
-end
-p = file_utils('FPList',BIDS.dir,'^participants\.json$');
-if ~isempty(p)
-    BIDS.participants.meta = bids.util.jsondecode(p);
-end
-=======
-function BIDS = layout(root)
-    % Parse a directory structure formatted according to the BIDS standard
+    % Parse a directory structure formated according to the BIDS standard
     % FORMAT BIDS = bids.layout(root)
-    % root   - directory formatted according to BIDS [Default: pwd]
-    % BIDS   - structure containing the BIDS file layout
-    %
-    % See also:
-    % bids
-
-    % __________________________________________________________________________
+    % root     - directory formated according to BIDS [Default: pwd]
+    % tolerant - if set to 0 (default) only files g
+    % BIDS     - structure containing the BIDS file layout
+    %__________________________________________________________________________
     %
     % BIDS (Brain Imaging Data Structure): https://bids.neuroimaging.io/
     %   The brain imaging data structure, a format for organizing and
     %   describing outputs of neuroimaging experiments.
     %   K. J. Gorgolewski et al, Scientific Data, 2016.
-    % __________________________________________________________________________
-
+    %__________________________________________________________________________
+    
     % Copyright (C) 2016-2018, Guillaume Flandin, Wellcome Centre for Human Neuroimaging
     % Copyright (C) 2018--, BIDS-MATLAB developers
-
-    % -Validate input arguments
-    % ==========================================================================
+    
+    
+    
+    %-Validate input arguments
+    %==========================================================================
     if ~nargin
         root = pwd;
     elseif nargin == 1
@@ -148,51 +26,66 @@
             root = file_utils(root, 'CPath');
         elseif isstruct(root)
             BIDS = root; % or BIDS = bids.layout(root.root);
-            return
+            return;
         else
-            error('Invalid input: root must be a char filename or a BIDS struct; got a %s', ...
-                class(root));
-        end
-    end
-
-    % -BIDS structure
-    % ==========================================================================
-
-    BIDS = struct( ...
-        'dir', root, ...               % BIDS directory
-        'description', struct([]), ... % content of dataset_description.json
-        'sessions', {{}}, ...           % cellstr of sessions
-        'scans', struct([]), ...        % content of sub-<participant_label>_scans.tsv (should go within subjects)
-        'sess', struct([]), ...         % content of sub-<participants_label>_sessions.tsv (should go within subjects)
-        'participants', struct([]), ... % content of participants.tsv
-        'subjects', struct([]));       % structure array of subjects
-
+            error('Invalid syntax.');
+        end
+    elseif nargin > 2
+        error('Too many input arguments.');
+    end
+    
+    if ~exist('tolerant','var')
+        tolerant = false;
+    end
+    
+    %-BIDS structure
+    %==========================================================================
+    
+    BIDS = struct(...
+        'dir',root, ...               % BIDS directory
+        'description',struct([]), ... % content of dataset_description.json
+        'sessions',{{}},...           % cellstr of sessions
+        'scans',struct([]),...        % content of sub-<participant_label>_scans.tsv (should go within subjects)
+        'sess',struct([]),...         % content of sub-participants_label>_sessions.tsv (should go within subjects)
+        'participants',struct([]),... % content of participants.tsv
+        'subjects',struct([]));       % structure array of subjects
+    
+    
     % -Validation of BIDS root directory
     % ==========================================================================
     if ~exist(BIDS.dir, 'dir')
         error('BIDS directory does not exist: ''%s''', BIDS.dir);
+        
     elseif ~exist(fullfile(BIDS.dir, 'dataset_description.json'), 'file')
-        error('BIDS directory not valid: missing dataset_description.json: ''%s''', ...
+        
+        msg = sprintf('BIDS directory not valid: missing dataset_description.json: ''%s''', ...
             BIDS.dir);
-    end
-
+        
+        tolerant_message(tolerant, msg);
+        
+    end
+    
     % -Dataset description
     % ==========================================================================
     try
         BIDS.description = bids.util.jsondecode(fullfile(BIDS.dir, 'dataset_description.json'));
     catch err
-        error('BIDS dataset description could not be read: %s', err.message);
-    end
-    if ~isfield(BIDS.description, 'BIDSVersion')
-        error('BIDS dataset description not valid: missing BIDSVersion field');
-    end
-    if ~isfield(BIDS.description, 'Name')
-        error('BIDS dataset description not valid: missing Name field');
-    end
->>>>>>> bda01141
-
-    % See also optional README and CHANGES files
-
+        msg = sprintf('BIDS dataset description could not be read: %s', err.message);
+        tolerant_message(tolerant, msg);
+    end
+    
+    fields_to_check = {'BIDSVersion', 'Name'};
+    for iField = 1:numel(fields_to_check)
+        
+        if ~isfield(BIDS.description, fields_to_check{iField})
+            msg = sprintf(...
+                'BIDS dataset description not valid: missing %s field.', ...
+                fields_to_check{iField});
+            tolerant_message(tolerant, msg);
+        end
+        
+    end
+    
     % -Optional directories
     % ==========================================================================
     % [code/]
@@ -200,62 +93,49 @@
     % [stimuli/]
     % [sourcedata/]
     % [phenotype/]
-
+    
     % -Scans key file
     % ==========================================================================
-
+    
     % sub-<participant_label>/[ses-<session_label>/]
     %     sub-<participant_label>_scans.tsv
-
-<<<<<<< HEAD
-for su=1:numel(sub)
-    sess = cellstr(file_utils('List',fullfile(BIDS.dir,sub{su}),'dir','^ses-.*$'));    
-    for se=1:numel(sess)
-        if isempty(BIDS.subjects)
-            BIDS.subjects = parse_subject(BIDS.dir, sub{su}, sess{se}, tolerant);
-        else
-            if tolerant < 2 % Other modalities that are not listed in default BIDS structure
-                BIDS.subjects(end+1) = parse_subject(BIDS.dir, sub{su}, sess{se}, tolerant);
-            else
-                subject_tmp = parse_subject(BIDS.dir, sub{su}, sess{se}, tolerant);
-                BIDS.subjects(end+1).name = subject_tmp.name;
-                fields = fieldnames(subject_tmp);
-                for ff = 1:length(fields)
-                    if ~isfield(BIDS.subjects,fields{ff})
-                        [BIDS.subjects.(fields{ff})] = deal(struct([]));
-                    end
-                    BIDS.subjects(end).(fields{ff}) = subject_tmp.(fields{ff});
-                end
-=======
-    % -Participant key file
-    % ==========================================================================
-    p = file_utils('FPList', BIDS.dir, '^participants\.tsv$');
+    
+    % See also optional README and CHANGES files
+    
+    %-Participant key file
+    %==========================================================================
+    p = file_utils('FPList',BIDS.dir,'^participants\.tsv$');
     if ~isempty(p)
-        BIDS.participants = bids.util.tsvread(p);
-    end
-    p = file_utils('FPList', BIDS.dir, '^participants\.json$');
+        try
+            BIDS.participants = bids.util.tsvread(p);
+        catch
+            msg = ['unable to read ' p];
+            tolerant_message(tolerant, msg);
+        end
+    end
+    p = file_utils('FPList',BIDS.dir,'^participants\.json$');
     if ~isempty(p)
         BIDS.participants.meta = bids.util.jsondecode(p);
     end
-
+    
     % -Sessions file
     % ==========================================================================
-
+    
     % sub-<participant_label>/[ses-<session_label>/]
     %      sub-<participant_label>[_ses-<session_label>]_sessions.tsv
-
+    
     % -Tasks: JSON files are accessed through metadata
     % ==========================================================================
     % t = file_utils('FPList',BIDS.dir,...
     %    '^task-.*_(beh|bold|events|channels|physio|stim|meg)\.(json|tsv)$');
-
+    
     % -Subjects
     % ==========================================================================
     sub = cellstr(file_utils('List', BIDS.dir, 'dir', '^sub-.*$'));
     if isequal(sub, {''})
         error('No subjects found in BIDS directory.');
     end
-
+    
     for iSub = 1:numel(sub)
         sess = cellstr(file_utils('List', fullfile(BIDS.dir, sub{iSub}), 'dir', '^ses-.*$'));
         for iSess = 1:numel(sess)
@@ -263,11 +143,18 @@
                 BIDS.subjects = parse_subject(BIDS.dir, sub{iSub}, sess{iSess});
             else
                 BIDS.subjects(end + 1) = parse_subject(BIDS.dir, sub{iSub}, sess{iSess});
->>>>>>> bda01141
-            end
-        end
-    end
-
+            end
+        end
+    end
+    
+end
+
+function tolerant_message(tolerant, msg)
+    if tolerant
+        warning(msg);
+    else
+        error(msg);
+    end
 end
 
 % ==========================================================================
@@ -277,7 +164,7 @@
     % For each modality (anat, func, eeg...) all the files from the
     % corresponding directory are listed and their filenames parsed with extra
     % BIDS valid entities listed (e.g. 'acq','ce','rec','fa'...).
-
+    
     subject.name    = subjname;   % subject name ('sub-<participant_label>')
     subject.path    = fullfile(pth, subjname, sesname); % full path to subject directory
     subject.session = sesname; % session name ('' or 'ses-<label>')
@@ -290,7 +177,7 @@
     subject.meg     = struct([]); % MEG data
     subject.ieeg    = struct([]); % iEEG data
     subject.pet     = struct([]); % PET imaging data
-
+    
     subject = parse_anat(subject);
     subject = parse_func(subject);
     subject = parse_fmap(subject);
@@ -300,44 +187,7 @@
     subject = parse_dwi(subject);
     subject = parse_pet(subject);
     subject = parse_ieeg(subject);
-
-<<<<<<< HEAD
-%==========================================================================
-%-Parse a subject's directory
-%==========================================================================
-function subject = parse_subject(p, subjname, sesname, tolerant)
-
-subject.name    = subjname;   % subject name ('sub-<participant_label>')
-subject.path    = fullfile(p,subjname,sesname); % full path to subject directory
-subject.session = sesname; % session name ('' or 'ses-<label>')
-subject.anat    = struct([]); % anatomy imaging data
-subject.func    = struct([]); % task imaging data
-subject.fmap    = struct([]); % fieldmap data
-subject.beh     = struct([]); % behavioral experiment data
-subject.dwi     = struct([]); % diffusion imaging data
-subject.eeg     = struct([]); % EEG data
-subject.meg     = struct([]); % MEG data
-subject.pet     = struct([]); % PET imaging data
-
-
-%--------------------------------------------------------------------------
-%-Anatomy imaging data
-%--------------------------------------------------------------------------
-pth = fullfile(subject.path,'anat');
-if exist(pth,'dir')
-    f = file_utils('List',pth,...
-        sprintf('^%s.*_([a-zA-Z0-9]+){1}\\.nii(\\.gz)?$',subject.name));
-    if isempty(f), f = {}; else f = cellstr(f); end
-    for i=1:numel(f)
-        
-        %-Anatomy imaging data file
-        %------------------------------------------------------------------
-        p = parse_filename(f{i}, {'sub','ses','acq','ce','rec','fa','echo','inv','run'});
-        subject.anat = [subject.anat p];
-        
-    end
-=======
->>>>>>> bda01141
+    
 end
 
 function f = convert_to_cell(f)
@@ -349,7 +199,7 @@
 end
 
 function subject = parse_anat(subject)
-
+    
     % --------------------------------------------------------------------------
     % -Anatomy imaging data
     % --------------------------------------------------------------------------
@@ -359,38 +209,38 @@
             sprintf('^%s.*_([a-zA-Z0-9]+){1}\\.nii(\\.gz)?$', subject.name));
         fileList = convert_to_cell(fileList);
         for i = 1:numel(fileList)
-
+            
             % -Anatomy imaging data file
             % ------------------------------------------------------------------
             p = parse_filename(fileList{i}, {'sub', 'ses', 'acq', 'ce', 'rec', 'fa', 'echo', 'inv', 'run'});
             subject.anat = [subject.anat p];
-
-        end
-    end
-
+            
+        end
+    end
+    
 end
 
 function subject = parse_func(subject)
-
+    
     % --------------------------------------------------------------------------
     % -Task imaging data
     % --------------------------------------------------------------------------
     pth = fullfile(subject.path, 'func');
     if exist(pth, 'dir')
-
+        
         % -Task imaging data file
         % ----------------------------------------------------------------------
         fileList = file_utils('List', pth, ...
             sprintf('^%s.*_task-.*_bold\\.nii(\\.gz)?$', subject.name));
         fileList = convert_to_cell(fileList);
         for i = 1:numel(fileList)
-
+            
             p = parse_filename(fileList{i}, {'sub', 'ses', 'task', 'acq', 'rec', 'fa', 'echo', 'inv', 'run', 'recording', 'meta'});
             subject.func = [subject.func p];
             subject.func(end).meta = struct([]); % ?
-
-        end
-
+            
+        end
+        
         % -Task events file
         % ----------------------------------------------------------------------
         % (!) TODO: events file can also be stored at higher levels (inheritance principle)
@@ -398,13 +248,13 @@
             sprintf('^%s.*_task-.*_events\\.tsv$', subject.name));
         fileList = convert_to_cell(fileList);
         for i = 1:numel(fileList)
-
+            
             p = parse_filename(fileList{i}, {'sub', 'ses', 'task', 'acq', 'rec', 'fa', 'echo', 'inv', 'run', 'recording', 'meta'});
             subject.func = [subject.func p];
             subject.func(end).meta = bids.util.tsvread(fullfile(pth, fileList{i})); % ?
-
-        end
-
+            
+        end
+        
         % -Physiological and other continuous recordings file
         % ----------------------------------------------------------------------
         % (!) TODO: stim file can also be stored at higher levels (inheritance principle)
@@ -413,17 +263,17 @@
         % see also [_recording-<label>]
         fileList = convert_to_cell(fileList);
         for i = 1:numel(fileList)
-
+            
             p = parse_filename(fileList{i}, {'sub', 'ses', 'task', 'acq', 'rec', 'fa', 'echo', 'inv', 'run', 'recording', 'meta'});
             subject.func = [subject.func p];
             subject.func(end).meta = struct([]); % ?
-
+            
         end
     end
 end
 
 function subject = parse_fmap(subject)
-
+    
     % --------------------------------------------------------------------------
     % -Fieldmap data
     % --------------------------------------------------------------------------
@@ -433,7 +283,7 @@
             sprintf('^%s.*\\.nii(\\.gz)?$', subject.name));
         fileList = convert_to_cell(fileList);
         j = 1;
-
+        
         % -Phase difference image and at least one magnitude image
         % ----------------------------------------------------------------------
         labels = regexp(fileList, [ ...
@@ -464,7 +314,7 @@
                 j = j + 1;
             end
         end
-
+        
         % -Two phase images and two magnitude images
         % ----------------------------------------------------------------------
         labels = regexp(fileList, [ ...
@@ -499,7 +349,7 @@
                 j = j + 1;
             end
         end
-
+        
         % -A single, real fieldmap image
         % ----------------------------------------------------------------------
         labels = regexp(fileList, [ ...
@@ -528,7 +378,7 @@
                 j = j + 1;
             end
         end
-
+        
         % -Multiple phase encoded directions (topup)
         % ----------------------------------------------------------------------
         labels = regexp(fileList, [ ...
@@ -559,7 +409,7 @@
             end
         end
     end
-
+    
 end
 
 function subject = parse_eeg(subject)
@@ -568,19 +418,19 @@
     % --------------------------------------------------------------------------
     pth = fullfile(subject.path, 'eeg');
     if exist(pth, 'dir')
-
+        
         % -EEG data file
         % ----------------------------------------------------------------------
         fileList = file_utils('List', pth, ...
             sprintf('^%s.*_task-.*_eeg\\..*[^json]$', subject.name));
         fileList = convert_to_cell(fileList);
         for i = 1:numel(fileList)
-
+            
             % European data format (.edf)
             % BrainVision Core Data Format (.vhdr, .vmrk, .eeg) by Brain Products GmbH
             % The format used by the MATLAB toolbox EEGLAB (.set and .fdt files)
             % Biosemi data format (.bdf)
-
+            
             p = parse_filename(fileList{i}, {'sub', 'ses', 'task', 'acq', 'run', 'meta'});
             switch p.ext
                 case {'.edf', '.vhdr', '.set', '.bdf'}
@@ -592,9 +442,9 @@
                 otherwise
                     % skip unknown files
             end
-
-        end
-
+            
+        end
+        
         % -EEG events file
         % ----------------------------------------------------------------------
         % (!) TODO: events file can also be stored at higher levels (inheritance principle)
@@ -602,13 +452,13 @@
             sprintf('^%s.*_task-.*_events\\.tsv$', subject.name));
         fileList = convert_to_cell(fileList);
         for i = 1:numel(fileList)
-
+            
             p = parse_filename(fileList{i}, {'sub', 'ses', 'task', 'acq', 'run', 'meta'});
             subject.eeg = [subject.eeg p];
             subject.eeg(end).meta = bids.util.tsvread(fullfile(pth, fileList{i})); % ?
-
-        end
-
+            
+        end
+        
         % -Channel description table
         % ----------------------------------------------------------------------
         % (!) TODO: events file can also be stored at higher levels (inheritance principle)
@@ -616,28 +466,28 @@
             sprintf('^%s.*_task-.*_channels\\.tsv$', subject.name));
         fileList = convert_to_cell(fileList);
         for i = 1:numel(fileList)
-
+            
             p = parse_filename(fileList{i}, {'sub', 'ses', 'task', 'acq', 'run', 'meta'});
             subject.eeg = [subject.eeg p];
             subject.eeg(end).meta = bids.util.tsvread(fullfile(pth, fileList{i})); % ?
-
-        end
-
+            
+        end
+        
         % -Session-specific file
         % ----------------------------------------------------------------------
         fileList = file_utils('List', pth, ...
             sprintf('^%s(_ses-[a-zA-Z0-9]+)?.*_(electrodes\\.tsv|photo\\.jpg|coordsystem\\.json|headshape\\..*)$', subject.name));
         fileList = convert_to_cell(fileList);
         for i = 1:numel(fileList)
-
+            
             p = parse_filename(fileList{i}, {'sub', 'ses', 'task', 'acq', 'run', 'meta'});
             subject.eeg = [subject.eeg p];
             subject.eeg(end).meta = struct([]); % ?
-
-        end
-
-    end
-
+            
+        end
+        
+    end
+    
 end
 
 function subject = parse_meg(subject)
@@ -646,7 +496,7 @@
     % --------------------------------------------------------------------------
     pth = fullfile(subject.path, 'meg');
     if exist(pth, 'dir')
-
+        
         % -MEG data file
         % ----------------------------------------------------------------------
         [fileList, d] = file_utils('List', pth, ...
@@ -656,13 +506,13 @@
         end
         fileList = convert_to_cell(fileList);
         for i = 1:numel(fileList)
-
+            
             p = parse_filename(fileList{i}, {'sub', 'ses', 'task', 'acq', 'run', 'proc', 'meta'});
             subject.meg = [subject.meg p];
             subject.meg(end).meta = struct([]); % ?
-
-        end
-
+            
+        end
+        
         % -MEG events file
         % ----------------------------------------------------------------------
         % (!) TODO: events file can also be stored at higher levels (inheritance principle)
@@ -670,13 +520,13 @@
             sprintf('^%s.*_task-.*_events\\.tsv$', subject.name));
         fileList = convert_to_cell(fileList);
         for i = 1:numel(fileList)
-
+            
             p = parse_filename(fileList{i}, {'sub', 'ses', 'task', 'acq', 'run', 'proc', 'meta'});
             subject.meg = [subject.meg p];
             subject.meg(end).meta = bids.util.tsvread(fullfile(pth, fileList{i})); % ?
-
-        end
-
+            
+        end
+        
         % -Channels description table
         % ----------------------------------------------------------------------
         % (!) TODO: channels file can also be stored at higher levels (inheritance principle)
@@ -684,28 +534,28 @@
             sprintf('^%s.*_task-.*_channels\\.tsv$', subject.name));
         fileList = convert_to_cell(fileList);
         for i = 1:numel(fileList)
-
+            
             p = parse_filename(fileList{i}, {'sub', 'ses', 'task', 'acq', 'run', 'proc', 'meta'});
             subject.meg = [subject.meg p];
             subject.meg(end).meta = bids.util.tsvread(fullfile(pth, fileList{i})); % ?
-
-        end
-
+            
+        end
+        
         % -Session-specific file
         % ----------------------------------------------------------------------
         fileList = file_utils('List', pth, ...
             sprintf('^%s(_ses-[a-zA-Z0-9]+)?.*_(photo\\.jpg|coordsystem\\.json|headshape\\..*)$', subject.name));
         fileList = convert_to_cell(fileList);
         for i = 1:numel(fileList)
-
+            
             p = parse_filename(fileList{i}, {'sub', 'ses', 'task', 'acq', 'run', 'proc', 'meta'});
             subject.meg = [subject.meg p];
             subject.meg(end).meta = struct([]); % ?
-
-        end
-
-    end
-
+            
+        end
+        
+    end
+    
 end
 
 function subject = parse_beh(subject)
@@ -718,13 +568,13 @@
             sprintf('^%s.*_(events\\.tsv|beh\\.json|physio\\.tsv\\.gz|stim\\.tsv\\.gz)$', subject.name));
         fileList = convert_to_cell(fileList);
         for i = 1:numel(fileList)
-
+            
             % -Event timing, metadata, physiological and other continuous
             % recordings
             % ------------------------------------------------------------------
             p = parse_filename(fileList{i}, {'sub', 'ses', 'task'});
             subject.beh = [subject.beh p];
-
+            
         end
     end
 end
@@ -739,12 +589,12 @@
             sprintf('^%s.*_([a-zA-Z0-9]+){1}\\.nii(\\.gz)?$', subject.name));
         fileList = convert_to_cell(fileList);
         for i = 1:numel(fileList)
-
+            
             % -Diffusion imaging file
             % ------------------------------------------------------------------
             p = parse_filename(fileList{i}, {'sub', 'ses', 'acq', 'run', 'bval', 'bvec'});
             subject.dwi = [subject.dwi p];
-
+            
             % -bval file
             % ------------------------------------------------------------------
             % bval file can also be stored at higher levels (inheritance principle)
@@ -752,7 +602,7 @@
             if isfield(bvalfile, 'filename')
                 subject.dwi(end).bval = bids.util.tsvread(bvalfile.filename); % ?
             end
-
+            
             % -bvec file
             % ------------------------------------------------------------------
             % bvec file can also be stored at higher levels (inheritance principle)
@@ -760,7 +610,7 @@
             if isfield(bvalfile, 'filename')
                 subject.dwi(end).bvec = bids.util.tsvread(bvecfile.filename); % ?
             end
-
+            
         end
     end
 end
@@ -775,12 +625,12 @@
             sprintf('^%s.*_task-.*_pet\\.nii(\\.gz)?$', subject.name));
         fileList = convert_to_cell(fileList);
         for i = 1:numel(fileList)
-
+            
             % -PET imaging file
             % ------------------------------------------------------------------
             p = parse_filename(fileList{i}, {'sub', 'ses', 'task', 'acq', 'rec', 'run'});
             subject.pet = [subject.pet p];
-
+            
         end
     end
 end
@@ -791,20 +641,20 @@
     % --------------------------------------------------------------------------
     pth = fullfile(subject.path, 'ieeg');
     if exist(pth, 'dir')
-
+        
         % -iEEG data file
         % ----------------------------------------------------------------------
         fileList = file_utils('List', pth, ...
             sprintf('^%s.*_task-.*_ieeg\\..*[^json]$', subject.name));
         fileList = convert_to_cell(fileList);
         for i = 1:numel(fileList)
-
+            
             % European Data Format (.edf)
             % BrainVision Core Data Format (.vhdr, .eeg, .vmrk) by Brain Products GmbH
             % The format used by the MATLAB toolbox EEGLAB (.set and .fdt files)
             % Neurodata Without Borders (.nwb)
             % MEF3 (.mef)
-
+            
             p = parse_filename(fileList{i}, {'sub', 'ses', 'task', 'acq', 'run', 'meta'});
             switch p.ext
                 case {'.edf', '.vhdr', '.set', '.nwb', '.mef'}
@@ -816,43 +666,8 @@
                 otherwise
                     % skip unknown files
             end
-
-        end
-
-        % ....
-    end
-end
-
-%--------------------------------------------------------------------------
-%-Other imaging data (extension proposal)
-%--------------------------------------------------------------------------
-if tolerant > 1
-    pth = fullfile(subject.path);
-    d = dir(pth);
-    d = d([d.isdir]);
-    d = d(~cellfun(@(f) strcmp(f(1),'.'), {d.name}));
-    d = d(~cellfun(@(f) ismember(f,fieldnames(subject)), {d.name})); % rm already parsed folders
-    d(end+1).name = ''; % add session root folder
-    for id = 1:length(d)
-        pth = fullfile(subject.path, d(id).name);
-        if exist(pth,'dir')
-            f = file_utils('List',pth,...
-                sprintf('.*(_)?([a-zA-Z0-9]+){1}\\.nii(\\.gz)?$'));
-            if isempty(f), f = {}; else f = cellstr(f); end
-            if isempty(d(id).name), d(id).name = 'other'; end
-            subject.(d(id).name)     = struct([]); % new imaging data
-            for i=1:numel(f)
-                
-                %-Anatomy imaging data file
-                %------------------------------------------------------------------
-                p = parse_filename(f{i}, {'sub','ses','acq','ce','rec','fa','echo','inv','run'});
-                if isfield(p,'ses') && isempty(p.ses)
-                    ses = regexprep(sesname,'^[a-zA-Z0-9]+-','');
-                    p.ses = ses;
-                end
-                subject.(d(id).name) = [subject.(d(id).name) p];
-                
-            end
-        end
+            
+        end
+
     end
 end