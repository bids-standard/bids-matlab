function BIDS = layout(varargin)
  %
  % Parse a directory structure formated according to the BIDS standard
  %
  % USAGE::
  %
  %   BIDS = bids.layout(pwd, ...
  %                      'use_schema', true, ...
  %                      'index_derivatives', false, ...
  %                      'tolerant', true, ...
  %                      'verbose', false)
  %
  % :param root:       directory of the dataset formated according to BIDS
  %                    [default: ``pwd``]
  % :type  root:       string
  %
  % :param use_schema: If set to ``true``, the parsing of the dataset
  %                    will follow the bids-schema provided with bids-matlab.
  %                    If set to ``false`` files just have to be of the form
  %                    ``sub-label_[entity-label]_suffix.ext`` to be parsed.
  %                    If a folder path is provided, then the schema contained
  %                    in that folder will be used for parsing.
  % :type  use_schema: boolean
  %
  % :param index_derivatives: if ``true`` this will index the content of the
  %                           any ``derivatives`` folder in the BIDS dataset.
  % :type  index_derivatives: boolean
  %
  % :param tolerant: Set to ``true`` to turn validation errors into warnings
  % :type  tolerant: boolean
  %
  % :param verbose: Set to ``true`` to get more feedback
  % :type  verbose: boolean
  %
  %
  % (C) Copyright 2016-2018 Guillaume Flandin, Wellcome Centre for Human Neuroimaging
  %
  % (C) Copyright 2018 BIDS-MATLAB developers

  %% Validate input arguments
  % ==========================================================================

  default_root = pwd;
  default_index_derivatives = false;
  default_tolerant = true;
  default_use_schema = true;
  default_verbose = false;

  isDirOrStruct = @(x) (isstruct(x) || isdir(x));

  args = inputParser();

  addOptional(args, 'root', default_root, isDirOrStruct);
  addParameter(args, 'index_derivatives', default_index_derivatives);
  addParameter(args, 'tolerant', default_tolerant);
  addParameter(args, 'use_schema', default_use_schema);
  addParameter(args, 'verbose', default_verbose);

  parse(args, varargin{:});

  root = args.Results.root;
  index_derivatives = args.Results.index_derivatives;
  tolerant = args.Results.tolerant;
  use_schema = args.Results.use_schema;
  verbose = args.Results.verbose;

  if ischar(root)
    root = bids.internal.file_utils(root, 'CPath');

  elseif isstruct(root)
    BIDS = root; % for bids.query
    return

  else
    error('Invalid syntax.');

  end

  %% BIDS structure
  % ==========================================================================
  % BIDS.dir          -- BIDS directory
  % BIDS.description  -- content of dataset_description.json
  % BIDS.sessions     -- cellstr of sessions
  % BIDS.participants -- for participants.tsv
  % BIDS.subjects     -- structure array of subjects
  % BIDS.root         -- tsv and json files in the root folder

  BIDS = struct( ...
                'pth', root, ...
                'description', struct([]), ...
                'sessions', {{}}, ...
                'participants', struct([]), ...
                'subjects', struct([]));

  BIDS = validate_description(BIDS, tolerant, verbose);

  %% Optional directories
  % ==========================================================================
  % [code/] - ignore
  % [derivatives/]
  % [stimuli/] - ingore
  % [sourcedata/] - ignore
  % [phenotype/]

  BIDS.participants = [];
  BIDS.participants = manage_tsv(BIDS.participants, BIDS.pth, 'participants.tsv', verbose);

  BIDS = index_root_directory(BIDS);

  %% Subjects
  % ==========================================================================
  subjects = cellstr(bids.internal.file_utils('List', BIDS.pth, 'dir', '^sub-.*$'));
  if isequal(subjects, {''})
    msg = sprintf('No subjects found in BIDS directory: ''%s''', ...
                  BIDS.pth);
    bids.internal.error_handling(mfilename, 'noSubject', msg, tolerant, verbose);
    return
  end

  schema = bids.Schema(use_schema);
  schema.verbose = verbose;

  for iSub = 1:numel(subjects)
    sessions = cellstr(bids.internal.file_utils('List', ...
                                                fullfile(BIDS.pth, subjects{iSub}), ...
                                                'dir', ...
                                                '^ses-.*$'));

    for iSess = 1:numel(sessions)
      if isempty(BIDS.subjects)
        BIDS.subjects = parse_subject(BIDS.pth, subjects{iSub}, sessions{iSess}, ...
                                      schema, tolerant, verbose);

      else
        new_subject = parse_subject(BIDS.pth, subjects{iSub}, sessions{iSess}, ...
                                    schema, tolerant, verbose);
        [BIDS.subjects, new_subject] = bids.internal.match_structure_fields(BIDS.subjects, ...
                                                                            new_subject);
        % TODO: this can be added to "match_structure_fields"
        BIDS.subjects(end + 1) = new_subject;

      end

    end

  end

  BIDS = manage_dependencies(BIDS, verbose);

  BIDS = index_derivatives_dir(BIDS, index_derivatives, verbose);

  if ismember('micr', bids.query(BIDS, 'modalities'))
    BIDS.samples = [];
    BIDS.samples = manage_tsv(BIDS.samples, BIDS.pth, 'samples.tsv', verbose);
  end

end

function BIDS = index_root_directory(BIDS)
  % index json and tsv files in the root directory
  files_to_exclude = {'participants', ... already done
                      'dataset_description', ...
                      'genetic_info', ... % because it messes the parse_filename
                      '(.bids-validator-config)' ...
                     };

  pattern = ['^(?!', strjoin(files_to_exclude, '|'), ').*.(tsv)$'];

  files_in_root = bids.internal.file_utils('FPList', BIDS.pth, pattern);
  BIDS.root = struct([]);
  for i = 1:size(files_in_root, 1)
    new_file = bids.internal.parse_filename(files_in_root(i, :));
    if isempty(new_file)
      continue
    end
    if isempty(BIDS.root)
      BIDS.root = new_file;
    else
      [BIDS.root, new_file] = bids.internal.match_structure_fields(BIDS.root, new_file);
      BIDS.root(end + 1) = new_file;
    end
  end

end

function BIDS = index_derivatives_dir(BIDS, idx_deriv, verbose)
  if idx_deriv && exist(fullfile(BIDS.pth, 'derivatives'), 'dir')

    der_folders = cellstr(bids.internal.file_utils('List', ...
                                                   fullfile(BIDS.pth, 'derivatives'), ...
                                                   'dir', ...
                                                   '.*'));

    for iDir = 1:numel(der_folders)
      BIDS.derivatives.(der_folders{iDir}) = bids.layout( ...
                                                         fullfile(BIDS.pth, ...
                                                                  'derivatives', ...
                                                                  der_folders{iDir}), ...
                                                         'use_schema', false, ...
                                                         'index_derivatives', idx_deriv, ...
                                                         'tolerant', true, ...
                                                         'verbose', verbose);
    end

  end
end

function subject = parse_subject(pth, subjname, sesname, schema, tolerant, verbose)
  %
  % Parse a subject's directory
  %
  % For each modality (anat, func, eeg...) all the files from the
  % corresponding directory are listed and their filenames parsed with
  % BIDS valid entities as listed in the schema (if the schema is not empty).

  subject.name    = subjname;   % subject name ('sub-<label>')
  subject.path    = fullfile(pth, subjname, sesname); % full path to subject directory
  subject.session = sesname;    % session name ('' or 'ses-<label>')

  % for sub-<label>_sessions.tsv
  % NOTE: this will end up being the same file when subject
  %       has several sessions
  subject.sess = bids.internal.file_utils('FPList', ...
                                          return_subject_path(subject),  ...
                                          ['^' subjname, '_sessions.tsv' '$']);

  % for sub-<label>[_ses-<label>]_scans.tsv
  % NOTE: *_scans.json files can stored at the root level
  %       and this should implemented when querying scans.tsv content + metadata
  subject.scans = bids.internal.file_utils('FPList', ...
                                           subject.path,  ...
                                           ['^' subjname, '.*_scans.tsv' '$']);

  modality_groups = schema.return_modality_groups();

  for iGroup = 1:numel(modality_groups)

    modalities = schema.return_modalities(subject, modality_groups{iGroup});

    % if we go schema-less, we pass an empty schema.content to all the parsing functions
    % so the parsing is unconstrained
    for iModality = 1:numel(modalities)
      switch modalities{iModality}
        case {'anat', 'func', 'beh', 'meg', 'eeg', 'ieeg', 'pet', 'fmap', 'dwi', 'perf', 'micr'}
          subject = parse_using_schema(subject, modalities{iModality}, schema, verbose);
        otherwise
          % in case we are going schemaless
          % or the modality is not one of the usual suspect

<<<<<<< HEAD
          % in case folder names would lead to invalid MATLAB fieldnames
          modalities{iModality} = regexprep(modalities{iModality}, '-', '_');
=======
          if ~bids.internal.is_valid_fieldname(modalities{iModality})
            msg = sprintf('subject ''%s'' contains an invalid subfolder ''%s''. Skipping.', ...
                          subject.path, ...
                          modalities{iModality});
            bids.internal.error_handling(mfilename, 'invalidSubfolderName', ...
                                         msg, tolerant, verbose);
            continue

          end
>>>>>>> c53c3366

          subject.(modalities{iModality}) = struct([]);
          subject = parse_using_schema(subject, modalities{iModality}, schema, verbose);
      end
    end

  end

end

function subject = parse_using_schema(subject, modality, schema, verbose)

  pth = fullfile(subject.path, modality);

  if exist(pth, 'dir')

    subject = bids.internal.add_missing_field(subject, modality);

    file_list = return_file_list(modality, subject, schema);

    % dependency previous file
    previous = struct('group', struct('index', 0, 'base', '', 'len', 1), ...
                      'data', struct('index', 0, 'base', '', 'len', 1), ...
                      'allowed_ext', []);

    for iFile = 1:size(file_list, 1)

      [subject, status, previous] = bids.internal.append_to_layout(file_list{iFile}, ...
                                                                   subject, ...
                                                                   modality, ...
                                                                   schema,  ...
                                                                   previous);

      if status

        [subject, previous] = index_dependencies(subject, ...
                                                 modality, ...
                                                 file_list{iFile}, ...
                                                 iFile, ...
                                                 previous);

        switch subject.(modality)(end).suffix

          case 'asl'

            subject.(modality)(end).meta = [];

            metafile = subject.(modality)(iFile).metafile;
            subject.(modality)(end).meta = bids.internal.get_metadata(metafile);

            aslcontext_file = strrep(subject.perf(end).filename, ...
                                     ['_asl' subject.perf(end).ext], ...
                                     '_aslcontext.tsv');
            subject.(modality)(end).dependencies.context = manage_tsv( ...
                                                                      struct('content', [], ...
                                                                             'meta', []), ...
                                                                      pth, ...
                                                                      aslcontext_file, ...
                                                                      verbose);

            subject.(modality)(end) = manage_M0(subject.perf(end), pth, verbose);

        end

      end

    end

  end

end

function BIDS = validate_description(BIDS, tolerant, verbose)

  if ~exist(fullfile(BIDS.pth, 'dataset_description.json'), 'file')

    msg = sprintf('BIDS directory not valid: missing dataset_description.json: ''%s''', ...
                  BIDS.pth);
    bids.internal.error_handling(mfilename, 'missingDescripton', msg, tolerant, verbose);

  end
  try
    BIDS.description = bids.util.jsondecode(fullfile(BIDS.pth, 'dataset_description.json'));
  catch err
    msg = sprintf('BIDS dataset description could not be read: %s', err.message);
    bids.internal.error_handling(mfilename, 'cannotReadDescripton', msg, tolerant, verbose);
  end

  fields_to_check = {'BIDSVersion', 'Name'};
  for iField = 1:numel(fields_to_check)

    if ~isfield(BIDS.description, fields_to_check{iField})
      msg = sprintf( ...
                    'BIDS dataset description not valid: missing %s field.', ...
                    fields_to_check{iField});
      bids.internal.error_handling(mfilename, 'invalidDescripton', msg, tolerant, verbose);
    end

    % TODO Add warning if bids version does not match schema version

  end

end

function f = convert_to_cell(f)
  if isempty(f)
    f = {};
  else
    f = cellstr(f);
  end
end

function subject_path = return_subject_path(subject)
  % get "subject path" without the session folder (if it exists)
  subject_path = subject.path;
  tmp = bids.internal.file_utils(subject_path, 'filename');
  if strcmp(tmp(1:3), 'ses')
    subject_path = bids.internal.file_utils(subject_path, 'path');
  end
end

function file_list = return_file_list(modality, subject, schema)

  % We list files followiung those rules:
  %  - anything but json files
  %  - requesting strart with sub-<subId>_ses-<sesId>_
  %  - requesting a set of entities of form <key>-<value>_
  %  - requestin exactly one suffix
  %
  %  When not using the schema, listed files
  %  - can inlude a prefix
  %  - can be json

  % TODO it should be possible to create some of those patterns for the regexp
  % based on some of the required entities written down in the schema

  % TODO this does not cover coordsystem.json

  % prefix only for shemaless data
  if isempty(schema.content)
    prefix = '^([a-zA-Z0-9_]*)';
  else
    prefix = '^';
  end

  % sub and ses part
  pattern = [prefix subject.name '_'];
  if ~isempty(subject.session)
    pattern = [pattern subject.session '_'];
  end

  % entities
  pattern = [pattern '([a-zA-Z0-9]+-[a-zA-Z0-9]+_)*'];

  % suffix
  pattern = [pattern '([a-zA-Z0-9]+\.){1}'];

  % extension
  % JSON files are not indexed
  pattern = [pattern '(?!json)'];
  pattern = [pattern '([a-zA-Z0-9.]+){1}$'];

  pth = fullfile(subject.path, modality);

  [file_list, d] = bids.internal.file_utils('List', ...
                                            pth, ...
                                            pattern);

  file_list = convert_to_cell(file_list);

  % Consider removing 'strcmp(modality, 'meg') &&'
  % just to cover eventual other modalities that stores data
  % in folders
  if strcmp(modality, 'meg') && ~isempty(d)
    for i = 1:size(d, 1)
      file_list{end + 1, 1} = d(i, :); %#ok<*AGROW>
    end
  end

end

function [subject, previous] = index_dependencies(subject, modality, file, i, previous)
  %
  % Each file structure contains dependencies sub-structure with guaranteed fields:
  %
  % - explicit: list of data files containing "IntendedFor" referencing current file.
  %              see the manage_dependencies function
  %
  % - data:     list of files with same name but different extension.
  %              This combines files that are split in header and data
  %              (like in Brainvision), also takes care of bval/bvec files
  %
  % - group:    list of files that have same name except extension and suffix.
  %              This groups file that logically need each other,
  %              like functional mri and events tabular file.
  %              It also takes care of fmap magnitude1/2 and phasediff.

  pth = fullfile(subject.path, modality);
  fullpath_filename = fullfile(pth, file);

  % Checking dependencies
  if same_group(file, previous)

    % same data
    if same_data(file, previous)

      for di = previous.data.index:numel(subject.(modality)) - 1
        subject.(modality)(di).dependencies.data{end + 1, 1} = fullpath_filename;
      end

      % not same data but same group
    else

      previous = update_previous(previous, 'data', file, i);

      for gi = previous.group.index:numel(subject.(modality)) - 1
        dep_fname = fullfile(pth, subject.(modality)(gi).filename);
        subject.(modality)(end).dependencies.group{end + 1, 1} = dep_fname;
        subject.(modality)(gi).dependencies.group{end + 1, 1} = fullpath_filename;
      end
    end

    % new group
  else
    previous = update_previous(previous, 'group', file, numel(subject.(modality)));
    previous = update_previous(previous, 'data', file, i);

  end

end

function status = same_group(file, previous)

  this_file_group_base = find(file == '_', 1, 'last');
  status = strcmp(previous.group.base, file(1:this_file_group_base));

end

function status = same_data(file, previous)

  status = strncmp(previous.data.base, file, previous.data.len);

end

function previous = update_previous(previous, type, file, idx)
  if strcmp(type, 'data')
    previous.data.len = find(file == '.', 1);
  elseif strcmp(type, 'group')
    previous.group.len = find(file == '_', 1, 'last');
  end
  previous.(type).base = file(1:previous.(type).len);
  previous.(type).index = idx;
end

function structure = manage_tsv(structure, pth, filename, verbose)
  % Returns the content and metadata of a TSV file (if they exist)
  %
  % NOTE: inheritance principle not implemented.
  % Does NOT look for the metadata of a file at higher levels
  %

  tolerant = true;

  ext = bids.internal.file_utils(filename, 'ext');
  tsv_file = bids.internal.file_utils('FPList', ...
                                      pth,  ...
                                      ['^' strrep(filename, ['.' ext], ['\.' ext]) '$']);

  if isempty(tsv_file)
    msg = sprintf('Missing: %s', fullfile(pth, filename));
    bids.internal.error_handling(mfilename, 'tsvMissing', msg, tolerant, verbose);

  else
    structure.content = bids.util.tsvread(tsv_file);

    tsv_file = bids.internal.file_utils('FPList', ...
                                        pth,  ...
                                        ['^' strrep(filename, ['.' ext], '\.json') '$']);
    if ~isempty(tsv_file)
      structure.meta = bids.util.jsondecode(tsv_file);
    end

  end

end

function BIDS = manage_dependencies(BIDS, verbose)
  %
  % Loops over all files and retrieve all files that current file depends on
  %

  tolerant = true;

  file_list = bids.query(BIDS, 'data');

  for iFile = 1:size(file_list, 1)

    info_src = bids.internal.return_file_info(BIDS, file_list{iFile});
    % skip files in the root folder with no sub entity
    if isempty(info_src.sub_idx)
      continue
    end
    file = BIDS.subjects(info_src.sub_idx).(info_src.modality)(info_src.file_idx);
    metadata = bids.internal.get_metadata(file.metafile);

    % If the file A is intended for file B
    %   then we update the dependencies.explicit field structrure of file B
    %   so it contains the fullpath to file A
    %
    % This way when one queries info about B, then it is easy to know what
    % other is present to help with analysis.
    intended = {};
    if isfield(metadata, 'IntendedFor')
      intended = cellstr(metadata.IntendedFor);
    end

    for iIntended = 1:numel(intended)
      dest = fullfile(BIDS.pth, BIDS.subjects(info_src.sub_idx).name, ...
                      intended{iIntended});
      if ~exist(dest, 'file')
        msg = ['IntendedFor file ' dest ' from ' file.filename ' not found'];
        bids.internal.error_handling(mfilename, 'IntendedForMissing', msg, tolerant, verbose);
        continue
      end
      info_dest = bids.internal.return_file_info(BIDS, dest);
      BIDS.subjects(info_dest.sub_idx).(info_dest.modality)(info_dest.file_idx) ...
          .dependencies.explicit{end + 1, 1} = file_list{iFile};
    end

  end

end

function perf = manage_M0(perf, pth, verbose)

  tolerant = true;

  % M0 field is flexible:

  if ~isfield(perf.meta, 'M0Type')

    msg = sprintf('M0Type field missing for %s', perf.filename);
    bids.internal.error_handling(mfilename, 'm0typeMissing', msg, tolerant, verbose);

  else

    m0_type = [];
    m0_explanation = [];
    m0_volume_index = [];
    m0_value = [];
    m0_filename = [];
    m0_sidecar = [];

    switch perf.meta.M0Type

      case 'Separate'
        % the M0 was obtained as a separate scan
        m0_type = 'separate_scan';
        m0_explanation = 'M0 was obtained as a separate scan';

        % M0scan.nii filename
        % assuming the (.nii|.nii.gz) extension choice is the same throughout
        m0_filename = strrep(perf.filename, ...
                             ['_asl' perf.ext], ...
                             ['_m0scan' perf.ext]);

        if ~exist(fullfile(pth, m0_filename), 'file')
          msg = ['Missing: ' m0_filename];
          bids.internal.error_handling(mfilename, 'm0FileMissing', msg, tolerant, verbose);

        else
          % subject.perf(j).m0_filename = m0_filename;
          % -> this is included in the same structure for the m0scan.nii
        end

        % M0 sidecar filename
        m0_sidecar = strrep(perf.filename, ...
                            ['_asl' perf.ext], ...
                            '_m0scan.json');

        if ~exist(fullfile(pth, m0_sidecar), 'file')
          msg = ['Missing: ' m0_sidecar];
          bids.internal.error_handling(mfilename, 'm0JsonMissing', msg, tolerant, verbose);

        else
          % subject.perf(j).m0_json_sidecar_filename = m0_json_sidecar_filename;
          % -> this is included in the same structure for the m0scan.nii
        end

      case 'Included'
        % M0 is one or more image(s) in the *asl.nii[.gz] timeseries
        if ~isfield(perf.dependencies, 'context') || ...
                ~isfield(perf.dependencies.context.content, 'volume_type')
          msg = 'Cannot find M0 volume type in aslcontext';
          bids.internal.error_handling(mfilename, 'm0VolumeTypeMissing', msg, tolerant, verbose);

        else
          m0indices = find(cellfun(@(x) strcmp(x, 'm0scan'), ...
                                   perf.dependencies.context.content.volume_type) == true);

          if isempty(m0indices)
            msg = 'No M0 volume found in aslcontext';
            bids.internal.error_handling(mfilename, 'm0VolumeMissing', msg, tolerant, verbose);

          else
            m0_type = 'within_timeseries';
            m0_explanation = 'M0 is one or more image(s) in the *asl.nii[.gz] timeseries';
            m0_volume_index = m0indices;

          end
        end

      case 'Estimate'
        m0_type = 'single_value';
        m0_explanation = [ ...
                          'this is a single estimated M0 value, ', ...
                          'e.g. when the M0 is obtained from an external scan and/or study'];
        m0_value = perf.meta.M0Estimate;

      case 'Absent'
        m0_type = 'use_control_as_m0';
        m0_explanation = [ ...
                          'M0 is absent, so we can use the (average) control volume ', ...
                          'as pseudo-M0 (if no background suppression was used)'];

        if perf.meta.BackgroundSuppression == true
          msg = 'Caution when using control as M0: background suppression was applied';
          bids.internal.error_handling(mfilename, 'm0BackgroundSuppression', msg, ...
                                       tolerant, ...
                                       verbose);
        end

      otherwise
        msg = ['Unknown M0Type:', perf.meta.M0Type];
        bids.internal.error_handling(mfilename, 'unknownM0Type', msg, tolerant, verbose);

    end

    if ~isempty(m0_type)
      perf.dependencies.m0.type = m0_type;
      perf.dependencies.m0.explanation = m0_explanation;
    end

    if ~isempty(m0_volume_index)
      perf.dependencies.m0.volume_index = m0_volume_index;
    end

    if ~isempty(m0_value)
      perf.dependencies.m0.value = m0_value;
    end

    if ~isempty(m0_filename)
      perf.dependencies.m0.filename = m0_filename;
    end

    if ~isempty(m0_sidecar)
      perf.dependencies.m0.sidecar = m0_sidecar;
    end

  end

end<|MERGE_RESOLUTION|>--- conflicted
+++ resolved
@@ -246,11 +246,6 @@
         otherwise
           % in case we are going schemaless
           % or the modality is not one of the usual suspect
-
-<<<<<<< HEAD
-          % in case folder names would lead to invalid MATLAB fieldnames
-          modalities{iModality} = regexprep(modalities{iModality}, '-', '_');
-=======
           if ~bids.internal.is_valid_fieldname(modalities{iModality})
             msg = sprintf('subject ''%s'' contains an invalid subfolder ''%s''. Skipping.', ...
                           subject.path, ...
@@ -260,7 +255,6 @@
             continue
 
           end
->>>>>>> c53c3366
 
           subject.(modalities{iModality}) = struct([]);
           subject = parse_using_schema(subject, modalities{iModality}, schema, verbose);
