--- conflicted
+++ resolved
@@ -121,15 +121,6 @@
     ds_desc = ds_desc.set_field(content);
     ds_desc = ds_desc.append('GeneratedBy', struct('Name', pipeline_name));
 
-<<<<<<< HEAD
-=======
-  % Create / update GeneratedBy
-  pipeline.Name = p.Results.pipeline_name;
-  pipeline.Version = '';
-  pipeline.Container = '';
-  if isfield(description, 'GeneratedBy')
-    description.GeneratedBy = [description.GeneratedBy; pipeline];
->>>>>>> dde1f733
   else
     ds_desc = ds_desc.generate(pipeline_name, BIDS);
 
