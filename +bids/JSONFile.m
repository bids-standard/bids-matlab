--- conflicted
+++ resolved
@@ -10,7 +10,6 @@
       for ii = 1:2:size(varargin, 2)
         par_key = varargin{ii};
         try
-<<<<<<< HEAD
           par_value = varargin{ii+1};
 
           % Removing field from json structure
@@ -21,9 +20,6 @@
             continue
           end
 
-=======
-          par_value = varargin{ii + 1};
->>>>>>> faafcc40
           if bids.internal.ends_with(par_key, '-add')
             par_key = par_key(1:end - 4);
             if isfield(js, par_key)
