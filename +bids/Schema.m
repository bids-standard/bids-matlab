classdef Schema
  %
  % Class to interact with the BIDS schema
  %
  % USAGE::
  %
  %   schema = bids.Schema(use_schema)
  %
  % use_schema: boolean
  %
  %
  % (C) Copyright 2021 BIDS-MATLAB developers

  % TODO use schema to access regular expressions

  properties
    content

    verbose = false %

    is_bids_schema = false %

    load_schema_metadata = false %
  end

  %% PUBLIC
  methods

    function obj = Schema(use_schema)
      %
      % USAGE::
      %
      %   schema = bids.Schema(use_schema)
      %
      % use_schema: boolean
      %

      obj.content = [];
      if nargin < 1
        use_schema = true();
      end
      obj = load(obj, use_schema);
    end

    function obj = load(obj, use_schema)
      %
      % Loads schema
      %
      % USAGE::
      %
      %   schema = bids.Schema()
      %   schema = schema.load()
      %

      if nargin < 2
        use_schema = true();
      end

      schema_file = fullfile(bids.internal.root_dir(), 'schema.json');
      if ~exist(schema_file, 'file')
        msg = sprintf('The schema.json file %s does not exist.', schema_dir);
        bids.internal.error_handling(mfilename(), 'missingSchema', msg, false, true);
      end

      obj.content = bids.util.jsondecode(schema_file);
      if ~use_schema
        obj.content = struct([]);
        return
      end

      % add extra field listing all required entities
      mod_grps = obj.return_modality_groups();

      datatypes = obj.get_datatypes();

      for i = 1:numel(mod_grps)

<<<<<<< HEAD
            suffix_groups = obj.return_suffix_groups_for_datatype(mods{j});

            for k = 1:numel(suffix_groups)
              this_suffix_group = obj.ci_check(datatypes.(mods{j}).(suffix_groups{k}));
              required_entities = obj.required_entities_for_suffix_group(this_suffix_group);
              datatypes.(mods{j}).(suffix_groups{k}).required_entities = required_entities;
            end

          end

        end

        obj = obj.set_datatypes(datatypes);
=======
        mods = obj.return_modalities([], mod_grps{i});

        for j = 1:numel(mods)

          suffix_groups = obj.return_suffix_groups_for_datatype(mods{j});

          for k = 1:numel(suffix_groups)
            this_suffix_group = obj.ci_check(datatypes.(mods{j}).(suffix_groups{k}));
            required_entities = obj.required_entities_for_suffix_group(this_suffix_group);
            datatypes.(mods{j}).(suffix_groups{k}).required_entities = required_entities;
          end
>>>>>>> c8c78f54

        end
      end

      obj = obj.set_datatypes(datatypes);

    end

    function sts = eq(obj)
      sts = true;
    end

    function modalities = return_modalities(obj, subject, modality_group)
      %
      % Return the datatypes for a given for a given modality group for a given subject.
      % For example, "mri" will give: "func", "anat", "dwi", "fmap"...
      %
      % USAGE::
      %
      %   modalities = schema.return_modalities(subject, modality_group)
      %
      % :param subject:  Subject information: ``subject.path``, ...
      %                  See ``parse_subject`` subfunction for layout.m for details.
      % :type  subject:  struct
      %
      % :param modality_group:  Any of the BIDS modality
      % :type  modality_group:  char
      %
      % If we go schema-less, we list directories in the subject/session folder
      % as proxy of the datatypes that we have to parse.
      if isempty(obj.content)
        modalities = cellstr(bids.internal.file_utils('List', ...
                                                      subject.path, ...
                                                      'dir', ...
                                                      '.*'));
      else
        modalities = obj.content.rules.modalities.(modality_group).datatypes;

      end
    end

    % ----------------------------------------------------------------------- %
    %% DATATYPES
    function datatypes = get_datatypes(obj)
      datatypes = obj.content.rules.datatypes;
    end

    function obj = set_datatypes(obj, datatypes)
      obj.content.rules.datatypes = datatypes;
    end

    %% ENTITIES
<<<<<<< HEAD
    function order = entity_order(obj, varargin)
      %
      % Returns the 'correct' order for entities of entity list. If there are
      % non BIDS entities they are added after the BIDS ones in alphabetical
      % order.
      %
      % USAGE::
      %
      %     order = schema.entity_order(entity_list)
      %
      %
      % EXAMPLE::
      %
      %     schema = bids.Schema();
      %
      %     %  get the order of all the BIDS entities
      %     order = schema.entity_order()
      %
      %
      %     % reorder typical BIDS entities
      %     entity_list_to_order = {'description'
      %                             'run'
      %                             'subject'};
      %     order = schema.entity_order(entity_list_to_order)
      %
      %         {'subject'
      %          'run'
      %          'description'};
      %
      %     % reorder non-BIDS and typical BIDS entities
      %     entity_list_to_order = {'description'
      %                             'run'
      %                             'foo'
      %                             'subject'};
      %     order = schema.entity_order(entity_list_to_order)
      %
      %         {'subject'
      %          'run'
      %          'description'
      %          'foo'};
      %

      ischar_or_iscell = @(x) ischar(x) || iscellstr(x);

      if numel(varargin) == 1
        entity_list = varargin{1};
      elseif numel(varargin) == 0
        entity_list = fieldnames(obj.content.objects.entities);
      end

      assert(ischar_or_iscell(entity_list));
=======
    function order = entity_order(obj, entity_list)
      %
      % Returns the order of the entities in the list according to the BIDS official order.
      %
      % USAGE::
      %
      %   order = schema.entity_order(entity_list)
      %
      % :param entity_list:  List of entities
      % :type  entity_list:  char or cellstr
      %
>>>>>>> c8c78f54

      if ischar(entity_list)
        entity_list = cellstr(entity_list);
      end

      order = obj.content.rules.entities;
      is_in_schema = ismember(order, entity_list);
      is_not_in_schema = ~ismember(entity_list, order);
      order = order(is_in_schema);
      order = cat(1, order, sort(entity_list(is_not_in_schema)));

    end

    function key = return_entity_key(obj, entity)
      %
      % Returns the key of an entity
      %
      % USAGE::
      %
      %     key = schema.return_entity_key(entity)
      %
      % EXAMPLE::
      %
      %     key = schema.return_entity_key('description')
      %
      %         'desc'
      %

      if ~ismember(entity, fieldnames(obj.content.objects.entities))
        msg = sprintf('No entity ''%s'' in schema.\n Available entities are:\n- ', ...
                      entity, ...
                      strjoin(fieldnames(obj.content.objects.entities), '\n- '));
        bids.internal.error_handling(mfilename, 'UnknownEnitity', msg, false);
      end

      key = obj.content.objects.entities.(entity).name;

    end

    %% MODALITIES
    function groups = return_modality_groups(obj)
      %
      % USAGE::
      %
      %   groups = schema.return_modality_groups()
      %
      %
      % Returns a dummy variable if we go schema less
      %

      groups = {nan()};
      if ~isempty(obj.content) && isfield(obj.content.objects, 'modalities')
        groups = fieldnames(obj.content.objects.modalities);
      end
    end

    % ----------------------------------------------------------------------- %
    %% SUFFIX GROUP

    function  suffix_groups = return_suffix_groups_for_datatype(obj, datatype)
      %
      % USAGE::
      %
      %  suffix_groups = schema.return_suffix_groups_for_datatype(datatype)
      %
      % :param datatype:
      % :type  datatype:  char
      %
      % EXAMPLE::
      %
      %  suffix_groups = schema.return_suffix_groups_for_datatype('func')
      %

      all_datatypes = obj.get_datatypes();
      suffix_groups = fieldnames(all_datatypes.(datatype));
    end

    function entities = return_entities_for_suffix_group(obj, suffix_group)
<<<<<<< HEAD
      % entities are returned in the expected order according to the schema
=======
      %
      % USAGE::
      %
      %  entities = schema.return_entities_for_suffix_group(suffix_group)
      %
      % :param suffix_group:
      % :type  suffix_group:  struct
      %
      % EXAMPLE::
      %
      %  suffix_groups = return_suffix_groups_for_datatype(obj, datatype)
      %  entities = schema.return_entities_for_suffix_group(suffix_groups(1))
      %

>>>>>>> c8c78f54
      suffix_group = obj.ci_check(suffix_group);

      entity_names = fieldnames(suffix_group.entities);

      for i = 1:size(entity_names, 1)
        entities{1, i} = obj.content.objects.entities.(entity_names{i}).name; %#ok<*AGROW>
      end

    end

    function required_entities = required_entities_for_suffix_group(obj, this_suffix_group)
      %
      %  Returns a logical vector to track which entities of a suffix group
      %  are required in the bids schema
      %
      % :param this_suffix_group:
      % :type  this_suffix_group:  struct
      %
      % USAGE::
      %
      %  required_entities = schema.required_entities_for_suffix_group(this_suffix_group)
      %

      this_suffix_group = obj.ci_check(this_suffix_group);

      if isfield(this_suffix_group, 'required_entities')
        required_entities = this_suffix_group.required_entities;
        return
      end

      entities_long_name = fieldnames(this_suffix_group.entities);
      nb_entities = numel(entities_long_name);

      entities = obj.return_entities_for_suffix_group(this_suffix_group);

      is_required = false(1, nb_entities);

      for i = 1:nb_entities
        if strcmpi(this_suffix_group.entities.(entities_long_name{i}), 'required')
          is_required(i) = true;
        end
      end

      required_entities = entities(is_required);

    end

    function suffix_group = find_suffix_group(obj, modality, suffix)
      %
      % For a given sufffix and modality, this returns the "suffix group" this
      % suffix belongs to
      %
      % :param modality:
      % :type  modality:  char
      %
      % :param suffix:
      % :type  suffix:  char
      %
      % USAGE::
      %
      %  suffix_group = schema.find_suffix_group(modality, suffix)
      %
      % EXAMPLE::
      %
      %     schema = bids.Schema();
      %     suffix_group = schema.find_suffix_group('anat', 'T1w');
      %     suffix_group
      %
      %         'nonparametric'
      %

      suffix_group = '';

      if isempty(obj.content)
        return
      end

      datatypes = obj.get_datatypes();

      suffix_groups = obj.return_suffix_groups_for_datatype(modality);

      for i = 1:numel(suffix_groups)

        this_suffix_group = datatypes.(modality).(suffix_groups{i});
        this_suffix_group = obj.ci_check(this_suffix_group);
        if any(strcmp(suffix, this_suffix_group.suffixes))
          suffix_group = suffix_groups{i};
          break
        end
      end

      if strcmp(suffix_group, '')
        msg = sprintf('No corresponding suffix in schema for ''%s'' for datatype ''%s''\n', ...
                      suffix, ...
                      modality);
        bids.internal.error_handling(mfilename, 'noMatchingSuffix', msg, true, obj.verbose);
      end

    end

    % ----------------------------------------------------------------------- %
    %% SUFFIXES
    function datatypes = return_datatypes_for_suffix(obj, suffix)
      %
      % For a given suffix, returns all the possible datatypes that have this suffix.
      %
      % :param suffix:
      % :type  suffix:  char
      %
      % EXAMPLE::
      %
      %       schema = bids.Schema();
      %       datatypes = schema.return_datatypes_for_suffix('bold');
      %       assertEqual(datatypes, {'func'});
      %

      datatypes = {};

      if isempty(obj.content)
        return
      end

      all_datatypes = obj.get_datatypes();
      datatypes_names = fieldnames(all_datatypes);

      for i = 1:numel(datatypes_names)

        this_datatype = datatypes_names{i};

        % TODO deal with derivatives
        if strcmp(this_datatype, 'derivatives')
          continue
        end

        suffix_groups = obj.return_suffix_groups_for_datatype(this_datatype);

        for j = 1:numel(suffix_groups)

          this_suffix_group = suffix_groups{j};
          datatype_spec = obj.ci_check(all_datatypes.(this_datatype).(this_suffix_group));

          suffix_list = cat(1, datatype_spec.suffixes);

          if any(ismember(suffix_list, suffix))
            datatypes{end + 1} = this_datatype;
          end
        end

      end

      % in case we get duplicates
      datatypes = unique(datatypes);

    end

    function [entities, required] = return_entities_for_suffix_modality(obj, suffix, modality)
      %
      % returns the list of entities for a given suffix of a given modality
      %
      % :param modality:
      % :type  modality:  char
      %
      % :param suffix:
      % :type  suffix:  char
      %
      % USAGE::
      %
      %  [entities, required] = schema.return_entities_for_suffix_modality(suffix, modality)
      %

      suffix_group = obj.find_suffix_group(modality, suffix);

      datatypes = obj.get_datatypes();

      if ~isempty(suffix_group)
        this_suffix_group = datatypes.(modality).(suffix_group);
      end

      if ~isempty(suffix_group)
        required = obj.required_entities_for_suffix_group(this_suffix_group);
        entities = obj.return_entities_for_suffix_group(this_suffix_group);
      end
    end

    % ----------------------------------------------------------------------- %
    %% REGEX GENERATION
    function reg_ex = return_modality_suffixes_regex(obj, modality)
      %
      % creates a regular expression of suffixes for a given imaging modality
      %
      % :param modality:
      % :type  modality:  char
      %
      % USAGE::
      %
      %   reg_ex = schema.return_modality_suffixes_regex(modality)
      %

      reg_ex = obj.return_regex(modality, 'suffixes');
    end

    function reg_ex = return_modality_extensions_regex(obj, modality)
      %
      % creates a regular expression of extensions for a given imaging modality
      %
      % :param modality:
      % :type  modality:  char
      %
      % USAGE::
      %
      %   reg_ex = schema.return_modality_extensions_regex(modality)
      %

      reg_ex = obj.return_regex(modality, 'extensions');
    end

    function reg_ex = return_modality_regex(obj, modality)
      %
      % creates a regular expression of suffixes and extension for a given imaging modality
      %
      % :param modality:
      % :type  modality:  char
      %
      % USAGE::
      %
      %   reg_ex = schema.return_modality_regex(modality)
      %

      suffixes = obj.return_modality_suffixes_regex(modality);
      extensions = obj.return_modality_extensions_regex(modality);
      reg_ex = ['^%s.*' suffixes extensions '$'];
    end

    function [def, status] = get_definition(obj, word)
      %
      % finds definition of a column header in a the BIDS schema
      %
      % USAGE::
      %
      %   [def, status] = schema.get_definition(word)
      %

      status =  false;
      if ~isfield(obj.content.objects, 'metadata')
        obj.load_schema_metadata = true;
        obj = obj.load();
      end

      if isfield(obj.content.objects.columns, word)
        status = true;
        def = obj.content.objects.columns.(word);
      end

      if ~status && isfield(obj.content.objects.metadata, word)
        status = true;
        def = obj.content.objects.metadata.(word);
      end

      if ~status
        def = struct('LongName', word, ...
                     'Description', 'TODO', ...
                     'Units', 'TODO', ...
                     'TermURL', 'TODO');
      end

    end

  end

  % ----------------------------------------------------------------------- %
  %% STATIC
  methods (Static)

    function variable_to_check = ci_check(variable_to_check)
      % Mostly to avoid some crash in continuous integration
      if iscell(variable_to_check)
        variable_to_check = variable_to_check{1};
      end
    end

  end

  % ----------------------------------------------------------------------- %
  %% PRIVATE
  methods (Access = private)

    function regex = return_regex(obj, modality, level)
      modality = obj.ci_check(modality);

      regex = '(';
      if strcmp(level, 'suffixes')
        regex = ['_' regex];
      end

      for i = 1:numel(modality(:).(level))
        if ~strcmp(modality.(level){i}, '.json')
          regex = [regex,  modality.(level){i}, '|']; %#ok<AGROW>
        end
      end

      % Replace final "|" by a "){1}"
      regex(end:end + 3) = '){1}';
    end

  end

end<|MERGE_RESOLUTION|>--- conflicted
+++ resolved
@@ -75,23 +75,7 @@
 
       for i = 1:numel(mod_grps)
 
-<<<<<<< HEAD
-            suffix_groups = obj.return_suffix_groups_for_datatype(mods{j});
-
-            for k = 1:numel(suffix_groups)
-              this_suffix_group = obj.ci_check(datatypes.(mods{j}).(suffix_groups{k}));
-              required_entities = obj.required_entities_for_suffix_group(this_suffix_group);
-              datatypes.(mods{j}).(suffix_groups{k}).required_entities = required_entities;
-            end
-
-          end
-
-        end
-
-        obj = obj.set_datatypes(datatypes);
-=======
         mods = obj.return_modalities([], mod_grps{i});
-
         for j = 1:numel(mods)
 
           suffix_groups = obj.return_suffix_groups_for_datatype(mods{j});
@@ -101,7 +85,6 @@
             required_entities = obj.required_entities_for_suffix_group(this_suffix_group);
             datatypes.(mods{j}).(suffix_groups{k}).required_entities = required_entities;
           end
->>>>>>> c8c78f54
 
         end
       end
@@ -154,7 +137,6 @@
     end
 
     %% ENTITIES
-<<<<<<< HEAD
     function order = entity_order(obj, varargin)
       %
       % Returns the 'correct' order for entities of entity list. If there are
@@ -206,19 +188,6 @@
       end
 
       assert(ischar_or_iscell(entity_list));
-=======
-    function order = entity_order(obj, entity_list)
-      %
-      % Returns the order of the entities in the list according to the BIDS official order.
-      %
-      % USAGE::
-      %
-      %   order = schema.entity_order(entity_list)
-      %
-      % :param entity_list:  List of entities
-      % :type  entity_list:  char or cellstr
-      %
->>>>>>> c8c78f54
 
       if ischar(entity_list)
         entity_list = cellstr(entity_list);
@@ -297,9 +266,7 @@
     end
 
     function entities = return_entities_for_suffix_group(obj, suffix_group)
-<<<<<<< HEAD
       % entities are returned in the expected order according to the schema
-=======
       %
       % USAGE::
       %
@@ -314,7 +281,6 @@
       %  entities = schema.return_entities_for_suffix_group(suffix_groups(1))
       %
 
->>>>>>> c8c78f54
       suffix_group = obj.ci_check(suffix_group);
 
       entity_names = fieldnames(suffix_group.entities);
