--- conflicted
+++ resolved
@@ -15,7 +15,6 @@
 %
 % end
 
-<<<<<<< HEAD
 function test_get_metadata_suffixes_basic()
   % ensures that "similar" suffixes are distinguished
 
@@ -148,7 +147,8 @@
 
   file.entities.task = 'test bla';
   assertEqual(file.filename, 'sub-01_ses-test_task-testBla_run-02_bold.nii');
-=======
+end
+  
 function test_invalid_entity()
 
   % https://github.com/bids-standard/bids-matlab/issues/362
@@ -163,7 +163,6 @@
 
   assertWarning(@() bids.File(input, 'use_schema', true, 'tolerant', true, 'verbose', true), ...
                 'File:InvalidEntityValue');
->>>>>>> c53c3366
 
 end
 
