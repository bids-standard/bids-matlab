--- conflicted
+++ resolved
@@ -57,8 +57,6 @@
   file = bids.File2(filename, 'use_schema', false);
   assertEqual(file.filename, 'wuasub-01_ses-test_task-faceRecognition_run-02_bold.nii');
 
-<<<<<<< HEAD
-=======
   % testing empty file name
   file = bids.File2('');
   file.suffix = 'bold';
@@ -68,7 +66,7 @@
   file = file.set_entity('sub', 'abc');
   file.suffix = '';
   assertEqual(file.filename, 'sub-abc.nii');
->>>>>>> 06903bec
+
 end
 
 function test_change()
@@ -117,7 +115,6 @@
 
   assertEqual(file.entity_order, {'sub'; 'ses'; 'task'; 'run'});
   assertEqual(file.json_filename, 'wuasub-01_ses-test_task-faceRecognition_run-02_bold.json');
-<<<<<<< HEAD
 
 end
 
@@ -266,7 +263,6 @@
                         'File2:emptyExtension');
   assertExceptionThrown(@()bids.File2(filename, 'use_schema', true,  'tolerant', false), ...
                         'File2:emptyExtension');
-=======
 end
 
 function test_name_validation()
@@ -285,5 +281,4 @@
   filename = 'sub-01_task-faceRecognition_ses-test_run-02.nii';
   assertExceptionThrown(@() bids.File2(filename, 'tolerant', false), ...
                         'bids:File2:emptySuffix');
->>>>>>> 06903bec
 end