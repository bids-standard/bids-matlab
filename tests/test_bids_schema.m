--- conflicted
+++ resolved
@@ -29,7 +29,6 @@
 
 end
 
-<<<<<<< HEAD
 function test_metadata_get_definition()
 
   schema = bids.Schema();
@@ -48,12 +47,7 @@
 
 end
 
-function test_schemaless()
-
-  use_schema = false();
-=======
 function test_return_modality_suffixes_regex
->>>>>>> 96da8bbb
 
   schema = bids.Schema();
 
