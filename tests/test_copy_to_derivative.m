function test_suite = test_copy_to_derivative %#ok<*STOUT>
  try % assignment of 'localfunctions' is necessary in Matlab >= 2016
    test_functions = localfunctions(); %#ok<*NASGU>
  catch % no problem; early Matlab versions can use initTestSuite fine
  end
  initTestSuite;
end

function test_copy_to_derivative_exclude_with_regex()

  [BIDS, out_path, filter, cfg] = fixture('ds002');

  pipeline_name = 'bids-matlab';
  unzip = false;
  verbose = cfg.verbose;

  filter.sub = '0[1-9]'; % only include subjects with label that start with 0
  filter.task = '(?!mixed).*'; % exclude tasks that start with mixed

  bids.copy_to_derivative(BIDS, ...
                          'pipeline_name', pipeline_name, ...
                          'out_path', out_path, ...
                          'filter', filter, ...
                          'unzip', unzip, ...
                          'verbose', verbose);

  BIDSder = bids.layout(fullfile(out_path, pipeline_name));
  subjects = bids.query(BIDSder, 'subjects');
  assertEqual(numel(subjects), 9);
  tasks = bids.query(BIDSder, 'tasks');
  assertEqual(numel(tasks), 2);

  % test that no empty json are created
  no_file_expected = bids.internal.file_utils('FPList', ...
                                              fullfile(out_path, ...
                                                       'bids-matlab', ...
                                                       'sub-01', ...
                                                       'func'), ...
                                              '.*_events.json');
  assert(isempty(no_file_expected));

  teardown(out_path);

end

function test_copy_to_derivative_GeneratedBy()

  [BIDS, out_path, ~, cfg] = fixture('qmri_vfa');

  filter =  struct('modality', 'anat');

  pipeline_name = 'SPM12';

  bids.copy_to_derivative(BIDS, ...
                          'pipeline_name', pipeline_name, ...
                          'out_path', out_path, ...
                          'filter', filter, ...
                          'force', true, ...
                          'unzip', false, ...
                          'verbose', cfg.verbose);

  BIDS = bids.layout(fullfile(out_path, 'SPM12'));

  assertEqual(BIDS.description.GeneratedBy.Name, 'SPM12');

  teardown(out_path);

end

function test_copy_to_derivative_basic()

  [BIDS, out_path, filter, cfg] = fixture('qmri_tb1tfl');

  pipeline_name = 'bids-matlab';
  unzip = false;
  verbose = cfg.verbose;

  bids.copy_to_derivative(BIDS, ...
                          'pipeline_name', pipeline_name, ...
                          'out_path', out_path, ...
                          'filter', filter, ...
                          'unzip', unzip, ...
                          'verbose', verbose);

  BIDSder = bids.layout(fullfile(out_path, pipeline_name));
  assertEqual(BIDSder.description.GeneratedBy.Name, 'bids-matlab');

  % force copy
  force = true;
  skip_dependencies = false;
  use_schema = false;
  verbose = cfg.verbose;

  bids.copy_to_derivative(BIDS, ...
                          'pipeline_name', pipeline_name, ...
                          'out_path', out_path, ...
                          'filter', filter, ...
                          'unzip', unzip, ...
                          'force', force, ...
                          'skip_dep', skip_dependencies, ...
                          'verbose', verbose);

  teardown(out_path);

end

function test_copy_to_derivative_unzip

  [pth, out_path, filter, cfg] = fixture('MoAEpilot');

  pipeline_name = 'bids-matlab';
  unzip = true;
  force = false;
  use_schema = true;
  verbose = cfg.verbose;
  skip_dependencies = true;

  bids.copy_to_derivative(pth, ...
                          'pipeline_name', pipeline_name, ...
                          'out_path', out_path, ...
                          'filter', filter, ...
                          'use_schema', use_schema, ...
                          'unzip', unzip, ...
                          'force', force, ...
                          'skip_dep', skip_dependencies, ...
                          'verbose', verbose);

  derivatives = bids.layout(fullfile(out_path, pipeline_name), ...
                            'use_schema', false, 'verbose', verbose);

  zipped_files = bids.query(derivatives, 'data', 'extension', '.nii.gz');
  assertEqual(numel(zipped_files), 0);

  teardown(out_path);

  rmdir(pth, 's');

end

function test_copy_to_derivative_dependencies()

  [BIDS, out_path, filter, cfg] = fixture('qmri_mp2rageme');

  pipeline_name = 'bids-matlab';
  unzip = false;
  force = false;
  use_schema = true;
  verbose = cfg.verbose;

  skip_dependencies = true;

  bids.copy_to_derivative(BIDS, ...
                          'pipeline_name', pipeline_name, ...
                          'out_path', out_path, ...
                          'filter', filter, ...
                          'use_schema', use_schema, ...
                          'unzip', unzip, ...
                          'force', force, ...
                          'skip_dep', skip_dependencies, ...
                          'verbose', verbose);

  derivatives = bids.layout(fullfile(out_path, pipeline_name), ...
                            'use_schema', false, ...
                            'verbose', verbose);
  copied_files = bids.query(derivatives, 'data');
  assertEqual(size(copied_files, 1), 10);

  teardown(out_path);
  bids.util.mkdir(out_path);

  %%
  skip_dependencies = false;

  bids.copy_to_derivative(BIDS, ...
                          'pipeline_name', pipeline_name, ...
                          'out_path', out_path, ...
                          'filter', filter, ...
                          'use_schema', use_schema, ...
                          'unzip', unzip, ...
                          'force', force, ...
                          'skip_dep', skip_dependencies, ...
                          'verbose', verbose);

  derivatives = bids.layout(fullfile(out_path, pipeline_name), ...
                            'use_schema', false, ...
                            'verbose', verbose);
  copied_files = bids.query(derivatives, 'data');
  assertEqual(size(copied_files, 1), 11);

  teardown(out_path);

end

function test_copy_to_derivative_sessions_scans_tsv

  [BIDS, out_path, filter, cfg] = fixture('7t_trt');

  pipeline_name = 'bids-matlab';
  unzip = false;
  force = false;
  use_schema = true;
  verbose = cfg.verbose;
  skip_dependencies = true;

  bids.copy_to_derivative(BIDS, ...
                          'pipeline_name', pipeline_name, ...
                          'out_path', out_path, ...
                          'filter', filter, ...
                          'use_schema', use_schema, ...
                          'unzip', unzip, ...
                          'force', force, ...
                          'skip_dep', skip_dependencies, ...
                          'verbose', verbose);

  derivatives = bids.layout(fullfile(out_path, pipeline_name), ...
                            'use_schema', false, ...
                            'verbose', verbose);
  assert(~isempty(derivatives.subjects(1).scans));
  assertEqual(derivatives.subjects(1).sess, derivatives.subjects(2).sess);

  teardown(out_path);

end

function [BIDS, out_path, filter, cfg] = fixture(dataset)

  cfg = set_test_cfg();

  pth_bids_example = get_test_data_dir();
  BIDS = fullfile(pth_bids_example, dataset);

  % to test on real data uncomment the following line
  % see tests/README.md to see how to install the data
  %
  %   input_dir = fullfile('..', 'data', 'ds000117');

  out_path = fullfile(pwd, 'data', dataset, 'derivatives');

  if exist(out_path, 'dir')
    teardown(out_path);
  end

  bids.util.mkdir(out_path);

  filter = struct();

  switch dataset

    case 'qmri_mp2rageme'
      filter = struct('suffix', 'MP2RAGE');

    case 'asl004'
      filter = struct('sub', 'Sub1', ...
                      'modality', 'perf');
      filter.suffix =  {'asl', 'm0scan'};

    case 'ds000117'
      filter = struct('sub', '01', ...
                      'modality', 'func', ...
                      'suffix', 'bold');
      filter.run = {'01'; '03'};

    case '7t_trt'
      filter.sub = {'01'; '02'; '03'; '04'};

    case 'MoAEpilot'

<<<<<<< HEAD
=======
      bids.util.mkdir(fullfile(get_test_data_dir(), '..', '..', 'demos', 'spm'));

>>>>>>> 0461a7e2
      BIDS = bids.util.download_ds('source', 'spm', ...
                                   'demo', 'moae', ...
                                   'force', false, ...
                                   'verbose', false);

      anat = fullfile(BIDS, 'sub-01', 'anat', 'sub-01_T1w.nii');
      if exist(anat, 'file')
        gzip(anat);
        delete(anat);
      end

      func = fullfile(BIDS, 'sub-01', 'func', 'sub-01_task-auditory_bold.nii');
      if exist(func, 'file')
        gzip(func);
        delete(func);
      end

    otherwise

  end

end

function teardown(out_path)
  rmdir(out_path, 's');
end<|MERGE_RESOLUTION|>--- conflicted
+++ resolved
@@ -265,11 +265,10 @@
 
     case 'MoAEpilot'
 
-<<<<<<< HEAD
-=======
+
       bids.util.mkdir(fullfile(get_test_data_dir(), '..', '..', 'demos', 'spm'));
 
->>>>>>> 0461a7e2
+
       BIDS = bids.util.download_ds('source', 'spm', ...
                                    'demo', 'moae', ...
                                    'force', false, ...
