--- conflicted
+++ resolved
@@ -1,9 +1,5 @@
 *.tsv
-<<<<<<< HEAD
-=======
-*.json
 *.png
->>>>>>> 0282038e
 
 dummy_ds
 output
