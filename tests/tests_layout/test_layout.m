function test_suite = test_layout %#ok<*STOUT>
  try % assignment of 'localfunctions' is necessary in Matlab >= 2016
    test_functions = localfunctions(); %#ok<*NASGU>
  catch % no problem; early Matlab versions can use initTestSuite fine
  end
  initTestSuite;
end

<<<<<<< HEAD
function test_layout_do_not_include_empty_subject()

  bids_dir = fullfile(get_test_data_dir(), 'qmri_tb1tfl');
  empty_sub = fullfile(bids_dir, 'sub-02');
  bids.util.mkdir(fullfile(bids_dir, 'sub-02'));

  verbose = false;
  BIDS = bids.layout(bids_dir, 'verbose', verbose);
  assertEqual(numel(bids.query(BIDS, 'subjects')), 1);
  assertEqual(numel(BIDS.subjects), 1);

  verbose = true;
  assertWarning(@()bids.layout(bids_dir, 'verbose', verbose), ...
                'layout:EmptySubject');

  verbose = false;
  BIDS = bids.layout(bids_dir, 'verbose', verbose, 'use_schema', false);
  assertEqual(numel(bids.query(BIDS, 'subjects')), 1);
  assertEqual(numel(BIDS.subjects), 2);
=======
function test_layout_error_message

  assertExceptionThrown(@()bids.layout('foo'), 'layout:InvalidInput');
>>>>>>> 0bb0fde5

end

function test_layout_filter()

  verbose = false;

  BIDS = bids.layout(fullfile(get_test_data_dir(), '7t_trt'), ...
                     'verbose', verbose, ...
                     'filter', struct('sub', {{'01', '02'}}, ...
                                      'modality', {{'anat', 'func'}}, ...
                                      'ses', {{'1', '2'}}));

  subjects = bids.query(BIDS, 'subjects');
  assertEqual(subjects, {'01', '02'});

  subjects = bids.query(BIDS, 'modalities');
  assertEqual(subjects, {'anat', 'func'});

  subjects = bids.query(BIDS, 'sessions');
  assertEqual(subjects, {'1', '2'});

end

function test_layout_filter_regex()

  verbose = false;

  BIDS = bids.layout(fullfile(get_test_data_dir(), '7t_trt'), ...
                     'verbose', verbose, ...
                     'filter', struct('sub', {{'^.*0[12]'}}, ...
                                      'modality', {{'anat', 'func'}}, ...
                                      'ses', {{'[1]'}}));

  subjects = bids.query(BIDS, 'subjects');
  assertEqual(subjects, {'01', '02'});

  subjects = bids.query(BIDS, 'modalities');
  assertEqual(subjects, {'anat', 'func'});

  subjects = bids.query(BIDS, 'sessions');
  assertEqual(subjects, {'1'});

end

function test_layout_smoke_test()

  verbose = false;

  BIDS = bids.layout(fullfile(get_test_data_dir(), 'genetics_ukbb'), 'verbose', verbose);

  BIDS = bids.layout(fullfile(get_test_data_dir(), 'ds210'), 'verbose', verbose);

end<|MERGE_RESOLUTION|>--- conflicted
+++ resolved
@@ -6,7 +6,6 @@
   initTestSuite;
 end
 
-<<<<<<< HEAD
 function test_layout_do_not_include_empty_subject()
 
   bids_dir = fullfile(get_test_data_dir(), 'qmri_tb1tfl');
@@ -26,11 +25,12 @@
   BIDS = bids.layout(bids_dir, 'verbose', verbose, 'use_schema', false);
   assertEqual(numel(bids.query(BIDS, 'subjects')), 1);
   assertEqual(numel(BIDS.subjects), 2);
-=======
+  
+end
+
 function test_layout_error_message
 
   assertExceptionThrown(@()bids.layout('foo'), 'layout:InvalidInput');
->>>>>>> 0bb0fde5
 
 end
 
