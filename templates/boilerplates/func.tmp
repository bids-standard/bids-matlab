For the {{TaskName}} task, {{nb_runs}} run(s) of {{suffix}} {{PulseSequenceType}} {{ScanningSequence}} {{SequenceVariant}} fMRI data were collected.

<<<<<<< HEAD
The acquisition parameters were: {{nb_slices}} slices acquired in a {{so_str}} fashion; repetition time, TR= {{RepetitionTime}} s; echo time, TE= {{echo_time}} s; flip angle, FA= {{FlipAngle}} deg; field of view, FOV= {{fov}} mm; matrix size= {{mat_size}}; voxel size= {{vox_size}} mm; multiband factor= {{mb_str}}; in-plane acceleration factor= {pr_str}}.
=======
The acquisition parameters were: {{nb_slices}} slices acquired in a {{so_str}} fashion; repetition time, TR= {{RepetitionTime}} s; echo time, TE= {{echo_time}} ms; flip angle, FA= {{FlipAngle}} deg; field of view, FOV= {{fov}} mm; matrix size= {{mat_size}}; voxel size= {{vox_size}} mm; multiband factor= {{mb_str}}; in-plane acceleration factor= {pr_str}}.
>>>>>>> 202cf396

Each run was {{length}} minutes in length, during which {{nb_vols}} functional volumes were acquired.<|MERGE_RESOLUTION|>--- conflicted
+++ resolved
@@ -1,9 +1,5 @@
 For the {{TaskName}} task, {{nb_runs}} run(s) of {{suffix}} {{PulseSequenceType}} {{ScanningSequence}} {{SequenceVariant}} fMRI data were collected.
 
-<<<<<<< HEAD
-The acquisition parameters were: {{nb_slices}} slices acquired in a {{so_str}} fashion; repetition time, TR= {{RepetitionTime}} s; echo time, TE= {{echo_time}} s; flip angle, FA= {{FlipAngle}} deg; field of view, FOV= {{fov}} mm; matrix size= {{mat_size}}; voxel size= {{vox_size}} mm; multiband factor= {{mb_str}}; in-plane acceleration factor= {pr_str}}.
-=======
 The acquisition parameters were: {{nb_slices}} slices acquired in a {{so_str}} fashion; repetition time, TR= {{RepetitionTime}} s; echo time, TE= {{echo_time}} ms; flip angle, FA= {{FlipAngle}} deg; field of view, FOV= {{fov}} mm; matrix size= {{mat_size}}; voxel size= {{vox_size}} mm; multiband factor= {{mb_str}}; in-plane acceleration factor= {pr_str}}.
->>>>>>> 202cf396
 
 Each run was {{length}} minutes in length, during which {{nb_vols}} functional volumes were acquired.