---
exclude: schema.json
repos:

<<<<<<< HEAD
- repo: https://github.com/pre-commit/pre-commit-hooks
  rev: v4.4.0
  hooks:
  - id: trailing-whitespace
  - id: end-of-file-fixer
  - id: check-yaml
  - id: check-added-large-files
  - id: check-json
=======
  - repo: https://github.com/pre-commit/pre-commit-hooks
    rev: v4.5.0
    hooks:
      - id: trailing-whitespace
      - id: end-of-file-fixer
      - id: check-yaml
      - id: check-added-large-files
      - id: check-json
>>>>>>> 4dc20a33

- repo: local

  hooks:
  - id: mh_style
    name: mh_style
    entry: mh_style
    args: [--process-slx, --fix]
    files: ^(.*\.(m|slx))$
    language: python
    additional_dependencies: [miss_hit_core]

  - id: mh_metric
    name: mh_metric
    entry: mh_metric
    args: [--ci]
    files: ^(.*\.(m|slx))$
    language: python
    additional_dependencies: [miss_hit_core]

  - id: mh_lint
    name: mh_lint
    entry: mh_lint
    files: ^(.*\.(m|slx))$
    language: python
    additional_dependencies: [miss_hit]

- repo: https://github.com/jumanjihouse/pre-commit-hook-yamlfmt
  rev: 0.2.2
  hooks:
  - id: yamlfmt
    args: [--mapping, '2', --sequence, '2', --offset, '0']

- repo: https://github.com/codespell-project/codespell
  rev: v2.2.4
  hooks:
  - id: codespell
    args: [--config=setup.cfg]<|MERGE_RESOLUTION|>--- conflicted
+++ resolved
@@ -2,28 +2,16 @@
 exclude: schema.json
 repos:
 
-<<<<<<< HEAD
 - repo: https://github.com/pre-commit/pre-commit-hooks
-  rev: v4.4.0
+  rev: v4.5.0
   hooks:
   - id: trailing-whitespace
   - id: end-of-file-fixer
   - id: check-yaml
   - id: check-added-large-files
   - id: check-json
-=======
-  - repo: https://github.com/pre-commit/pre-commit-hooks
-    rev: v4.5.0
-    hooks:
-      - id: trailing-whitespace
-      - id: end-of-file-fixer
-      - id: check-yaml
-      - id: check-added-large-files
-      - id: check-json
->>>>>>> 4dc20a33
 
 - repo: local
-
   hooks:
   - id: mh_style
     name: mh_style
