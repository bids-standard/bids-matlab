--- conflicted
+++ resolved
@@ -301,12 +301,6 @@
 The list of pull requests can be found by clicking on the "Pull requests" tab in
 the [BIDS-MATLAB repository](https://github.com/bids-standard/BIDS-MATLAB).
 
-<<<<<<< HEAD
-![BIDS-mainpage](images/BIDS_GitHub_mainpage.png "BIDS_GitHub_mainpage")
-=======
-![BIDS-mainpage](commenting_images/BIDS_GitHub_mainpage.png "BIDS_GitHub_mainpage")
->>>>>>> 4db8b038
-
 ### Pull request description
 
 Upon opening the pull request we see a detailed description of what this pull
