--- conflicted
+++ resolved
@@ -38,13 +38,8 @@
     # necessary to avoid errors in miss_hit if the folder is not there
       run: |
          cd tests
-<<<<<<< HEAD
          git clone https://github.com/bids-standard/bids-examples.git --depth 1 
-         cd ..        
-=======
-         git clone git://github.com/bids-standard/bids-examples.git --depth 1
          cd ..
->>>>>>> f12bc0ec
 
     - name: MISS_HIT Metrics
       run: |
