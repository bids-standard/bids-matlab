name: tests_octave

on:
  push:
    branches:
      - master
      - dev
    paths:
      - '**.m'
<<<<<<< HEAD
  pull_request:
    branches: ['*']
    paths:
      - '**.m'
=======
      - .github/workflows/*.yml
      - schema.json
  pull_request:
    branches: ["*"]
    paths:
      - '**.m'
      - .github/workflows/*.yml
      - schema.json

env:
  OCTFLAGS: --no-gui --no-window-system --silent
>>>>>>> 49d58aa4

jobs:
  test:

    runs-on: ubuntu-20.04

    steps:

    - name: Install dependencies
      run: |
        sudo apt-get -y -qq update
        sudo apt-get -y install octave liboctave-dev

    - name: Clone bids-matlab
      uses: actions/checkout@v3
      with:
        submodules: true
        fetch-depth: 1

    - name: Install JSONio
      run: |
        git clone https://github.com/gllmflndn/JSONio.git --depth 1
        cd JSONio
        mkoctfile --mex jsonread.c jsmn.c -DJSMN_PARENT_LINKS

    - name: Install bids-example
      run: |
        cd tests
        make data

    - name: MOxUnit Action
      uses: joergbrech/moxunit-action@v1.2.0
      with:
        tests: tests
        src: +bids
        ext: JSONio tests/utils
        with_coverage: false<|MERGE_RESOLUTION|>--- conflicted
+++ resolved
@@ -7,14 +7,6 @@
       - dev
     paths:
       - '**.m'
-<<<<<<< HEAD
-  pull_request:
-    branches: ['*']
-    paths:
-      - '**.m'
-=======
-      - .github/workflows/*.yml
-      - schema.json
   pull_request:
     branches: ["*"]
     paths:
@@ -24,7 +16,6 @@
 
 env:
   OCTFLAGS: --no-gui --no-window-system --silent
->>>>>>> 49d58aa4
 
 jobs:
   test:
