--- conflicted
+++ resolved
@@ -29,7 +29,6 @@
     runs-on: ${{matrix.os}}
 
     steps:
-<<<<<<< HEAD
 
     - name: Install MATLAB
       uses: matlab-actions/setup-matlab@v1.2.4
@@ -50,6 +49,7 @@
 
     - name: Install bids validator
       run: npm install -g bids-validator
+
 
     - name: Install bids example
       run: |
@@ -73,40 +73,4 @@
       uses: matlab-actions/run-command@v1.1.3
       with:
         command: run MOxUnit/MOxUnit/moxunit_set_path(); addpath(fullfile(pwd, 'MOcov', 'MOcov')); addpath(getenv('GITHUB_WORKSPACE')); success = run_tests();
-          assert(success);
-=======
-      - name: Install MATLAB
-        uses: matlab-actions/setup-matlab@v1.2.5
-        with:
-          # MATLAB release to set up R2020a
-          release: ${{matrix.version}}
-
-      - name: Clone bids-matlab
-        uses: actions/checkout@v4
-        with:
-          submodules: true
-          fetch-depth: 1
-
-      - name: Install bids example
-        run: |
-          cd tests
-          make data
-
-      - name: Install Moxunit and MOcov
-        run: |
-          git clone https://github.com/MOxUnit/MOxUnit.git --depth 1
-          git clone https://github.com/MOcov/MOcov.git --depth 1
-
-      - name: Run commands
-        uses: matlab-actions/run-command@v1.2.2
-        with:
-          command: run MOxUnit/MOxUnit/moxunit_set_path(); addpath(fullfile(pwd, 'MOcov', 'MOcov')); addpath(getenv('GITHUB_WORKSPACE')); success = run_tests(); assert(success);
-
-      # - name: Code coverage
-      #   uses: codecov/codecov-action@v1
-      #   with:
-      #     file: coverage.xml # optional
-      #     flags: unittests # optional
-      #     name: codecov-umbrella # optional
-      #     fail_ci_if_error: true # optional (default = false)
->>>>>>> 4dc20a33
+          assert(success);