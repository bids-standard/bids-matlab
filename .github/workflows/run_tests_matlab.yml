--- conflicted
+++ resolved
@@ -8,19 +8,13 @@
     paths:
       - '**.m'
       - .github/workflows/*.yml
-<<<<<<< HEAD
-=======
       - schema.json
->>>>>>> 49d58aa4
   pull_request:
     branches: ["*"]
     paths:
       - '**.m'
       - .github/workflows/*.yml
-<<<<<<< HEAD
-=======
       - schema.json
->>>>>>> 49d58aa4
 
   # Allows you to run this workflow manually from the Actions tab
   workflow_dispatch:
