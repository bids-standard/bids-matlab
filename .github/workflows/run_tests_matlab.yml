--- conflicted
+++ resolved
@@ -19,26 +19,16 @@
 jobs:
   test:
 
-<<<<<<< HEAD
-
-=======
->>>>>>> a0946336
     strategy:
       fail-fast: false
       matrix:
         version: [R2021a, R2023a]
-<<<<<<< HEAD
         os: [ubuntu-latest, macos-latest, windows-latest]
         test: [slow, fast]
-
-=======
-        os: ["ubuntu-latest", "macos-latest", "windows-latest"]
->>>>>>> a0946336
 
     runs-on: ${{matrix.os}}
 
     steps:
-<<<<<<< HEAD
 
     - name: Install MATLAB
       uses: matlab-actions/setup-matlab@v1.2.4
@@ -82,40 +72,4 @@
       uses: matlab-actions/run-command@v1.1.3
       with:
         command: run MOxUnit/MOxUnit/moxunit_set_path(); addpath(fullfile(pwd, 'MOcov', 'MOcov')); addpath(getenv('GITHUB_WORKSPACE')); success = run_tests();
-          assert(success);
-=======
-      - name: Install MATLAB
-        uses: matlab-actions/setup-matlab@v1.2.4
-        with:
-          # MATLAB release to set up R2020a
-          release: ${{matrix.version}}
-
-      - name: Clone bids-matlab
-        uses: actions/checkout@v3
-        with:
-          submodules: true
-          fetch-depth: 1
-
-      - name: Install bids example
-        run: |
-          cd tests
-          make data
-
-      - name: Install Moxunit and MOcov
-        run: |
-          git clone https://github.com/MOxUnit/MOxUnit.git --depth 1
-          git clone https://github.com/MOcov/MOcov.git --depth 1
-
-      - name: Run commands
-        uses: matlab-actions/run-command@v1.2.1
-        with:
-          command: run MOxUnit/MOxUnit/moxunit_set_path(); addpath(fullfile(pwd, 'MOcov', 'MOcov')); addpath(getenv('GITHUB_WORKSPACE')); success = run_tests(); assert(success);
-
-      # - name: Code coverage
-      #   uses: codecov/codecov-action@v1
-      #   with:
-      #     file: coverage.xml # optional
-      #     flags: unittests # optional
-      #     name: codecov-umbrella # optional
-      #     fail_ci_if_error: true # optional (default = false)
->>>>>>> a0946336
+          assert(success);