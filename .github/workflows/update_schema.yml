
name: update schema

# This action fetches the latest version of the BIDS specification and converts
# the YAML based schema into a JSON format. If there are any changes compared to
# the version currently in the repo, it will open a pull request to submit
# the changes.


# Uses the cron schedule for github actions
#
# https://docs.github.com/en/free-pro-team@latest/actions/reference/events-that-trigger-workflows#scheduled-events
#
# ┌───────────── minute (0 - 59)
# │ ┌───────────── hour (0 - 23)
# │ │ ┌───────────── day of the month (1 - 31)
# │ │ │ ┌───────────── month (1 - 12 or JAN-DEC)
# │ │ │ │ ┌───────────── day of the week (0 - 6 or SUN-SAT)
# │ │ │ │ │
# │ │ │ │ │
# │ │ │ │ │
# * * * * *

on:
  push:
<<<<<<< HEAD
    branches: ['master']
  pull_request:
    branches: ['master']
=======
    branches:
     - 'master'
  pull_request:
    branches:
    - 'master'
>>>>>>> 91324691
  schedule:
    - cron: "0 0 * * 1" # every monday

  # Allows you to run this workflow manually from the Actions tab
  workflow_dispatch:

jobs:
  schema:

    # only trigger schema update on upstream repo
    if: github.repository_owner == 'bids-standard'

    runs-on: ubuntu-latest

    steps:

    - name: Clone bids-matlab
      uses: actions/checkout@v3

    - name: Get BIDS schema
      run: make update_schema

    - name: Create Pull Request
      uses: peter-evans/create-pull-request@v4
      with:
        commit-message: BIDS schema update
        assignees: Remi-Gau
        base: master
        delete-branch: true
        title: '[BOT] update schema'
        body: 'done via this [GitHub Action](https://github.com/bids-standard/bids-matlab/blob/master/.github/workflows/update_schema.yml)'<|MERGE_RESOLUTION|>--- conflicted
+++ resolved
@@ -23,17 +23,11 @@
 
 on:
   push:
-<<<<<<< HEAD
-    branches: ['master']
-  pull_request:
-    branches: ['master']
-=======
     branches:
      - 'master'
   pull_request:
     branches:
     - 'master'
->>>>>>> 91324691
   schedule:
     - cron: "0 0 * * 1" # every monday
 
